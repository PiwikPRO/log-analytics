#!/usr/bin/python
# vim: et sw=4 ts=4:
# -*- coding: utf-8 -*-
#
# Piwik - free/libre analytics platform
#
# @link https://piwik.org
# @license https://www.gnu.org/licenses/gpl-3.0.html GPL v3 or later
# @version $Id$
#
# For more info see: https://piwik.org/log-analytics/ and https://piwik.org/docs/log-analytics-tool-how-to/
#
# Requires Python 3.5, 3.6 or 3.7
#
from __future__ import print_function  # this is needed that python2 can run the script until the warning below

import sys

if sys.version_info[0] != 3:
    print('The log importer currently does not support Python 2 any more.')
    print('Please use Python 3.5, 3.6, 3.7 or 3.8')
    sys.exit(1)

import base64
import bz2
import configparser
import codecs
import datetime
import fnmatch
import gzip
import hashlib
import http.client
import inspect
import itertools
import json
import logging
import argparse
import os
import os.path
import queue
import re
import ssl
import sys
import threading
import time
import urllib.request, urllib.parse, urllib.error
import urllib.request, urllib.error, urllib.parse
import urllib.parse
import subprocess
import traceback
import socket
import textwrap
import collections
import glob
import io

# Avoid "got more than 100 headers" error
http.client._MAXHEADERS = 1000

##
## Constants.
##

STATIC_EXTENSIONS = set((
    'gif jpg jpeg png bmp ico svg svgz ttf otf eot woff woff2 class swf css js xml webp'
).split())

STATIC_FILES = set((
    'robots.txt'
).split())

DOWNLOAD_EXTENSIONS = set((
    '7z aac arc arj asf asx avi bin csv deb dmg doc docx exe flac flv gz gzip hqx '
    'ibooks jar json mpg mp2 mp3 mp4 mpeg mov movie msi msp odb odf odg odp '
    'ods odt ogg ogv pdf phps ppt pptx qt qtm ra ram rar rpm rtf sea sit tar tbz '
    'bz2 tbz tgz torrent txt wav webm wma wmv wpd xls xlsx xml xsd z zip '
    'azw3 epub mobi apk '
    'md5 sig'
).split())

# A good source is: http://phpbb-bots.blogspot.com/
# user agents must be lowercase
EXCLUDED_USER_AGENTS = (
    'adsbot-google',
    'ask jeeves',
    'baidubot',
    'bot-',
    'bot/',
    'ccooter/',
    'crawl',
    'curl',
    'echoping',
    'exabot',
    'feed',
    'googlebot',
    'ia_archiver',
    'java/',
    'libwww',
    'mediapartners-google',
    'msnbot',
    'netcraftsurvey',
    'panopta',
    'pingdom.com_bot_',
    'robot',
    'spider',
    'surveybot',
    'twiceler',
    'voilabot',
    'yahoo',
    'yandex',
    'zabbix',
    'googlestackdrivermonitoring',
)

PIWIK_DEFAULT_MAX_ATTEMPTS = 3
PIWIK_DEFAULT_DELAY_AFTER_FAILURE = 10
DEFAULT_SOCKET_TIMEOUT = 300

PIWIK_EXPECTED_IMAGE = base64.b64decode(
    'R0lGODlhAQABAIAAAAAAAAAAACH5BAEAAAAALAAAAAABAAEAAAICRAEAOw=='
)

##
## Formats.
##

class BaseFormatException(Exception): pass

class BaseFormat:
    def __init__(self, name):
        self.name = name
        self.regex = None
        self.date_format = '%d/%b/%Y:%H:%M:%S'

    def check_format(self, file):
        line = file.readline()
        try:
            file.seek(0)
        except IOError:
            pass

        return self.check_format_line(line)

    def check_format_line(self, line):
        return False

class JsonFormat(BaseFormat):
    def __init__(self, name):
        super(JsonFormat, self).__init__(name)
        self.json = None
        self.date_format = '%Y-%m-%dT%H:%M:%S'

    def check_format_line(self, line):
        try:
            self.json = json.loads(line)
            return True
        except:
            return False

    def match(self, line):
        try:
            # nginx outputs malformed JSON w/ hex escapes when confronted w/ non-UTF input. we have to
            # workaround this by converting hex escapes in strings to unicode escapes. the conversion is naive,
            # so it does not take into account the string's actual encoding (which we don't have access to).
            line = line.replace('\\x', '\\u00')

            self.json = json.loads(line)
            return self
        except:
            self.json = None
            return None

    def get(self, key):
        # Some ugly patchs ...
        if key == 'generation_time_milli':
            self.json[key] =  int(float(self.json[key]) * 1000)
        # Patch date format ISO 8601
        elif key == 'date':
            tz = self.json[key][19:]
            self.json['timezone'] = tz.replace(':', '')
            self.json[key] = self.json[key][:19]

        try:
            return self.json[key]
        except KeyError:
            raise BaseFormatException()

    def get_all(self,):
        return self.json

    def remove_ignored_groups(self, groups):
        for group in groups:
            del self.json[group]

class RegexFormat(BaseFormat):

    def __init__(self, name, regex, date_format=None):
        super(RegexFormat, self).__init__(name)
        if regex is not None:
            self.regex = re.compile(regex)
        if date_format is not None:
            self.date_format = date_format
        self.matched = None

    def check_format_line(self, line):
        return self.match(line)

    def match(self,line):
        if not self.regex:
            return None
        match_result = self.regex.match(line)
        if match_result:
            self.matched = match_result.groupdict()
            if 'time' in self.matched:
                self.matched['date'] = self.matched['date'] + ' ' + self.matched['time']
                del self.matched['time']
        else:
            self.matched = None
        return match_result

    def get(self, key):
        try:
            return self.matched[key]
        except KeyError:
            raise BaseFormatException("Cannot find group '%s'." % key)

    def get_all(self,):
        return self.matched

    def remove_ignored_groups(self, groups):
        for group in groups:
            del self.matched[group]

class W3cExtendedFormat(RegexFormat):

    FIELDS_LINE_PREFIX = '#Fields: '
    REGEX_UNKNOWN_FIELD = r'(?:".*?"|\S+)'

    fields = {
        'date': r'"?(?P<date>\d+[-\d+]+)"?',
        'time': r'"?(?P<time>[\d+:]+)[.\d]*?"?',
        'cs-uri-stem': r'(?P<path>/\S*)',
        'cs-uri-query': r'(?P<query_string>\S*)',
        'c-ip': r'"?(?P<ip>[\w*.:-]*)"?',
        'cs(User-Agent)': r'(?P<user_agent>".*?"|\S*)',
        'cs(Referer)': r'(?P<referrer>\S+)',
        'sc-status': r'(?P<status>\d+)',
        'sc-bytes': r'(?P<length>\S+)',
        'cs-host': r'(?P<host>\S+)',
        'cs-method': r'(?P<method>\S+)',
        'cs-username': r'(?P<userid>\S+)',
        'time-taken': r'(?P<generation_time_secs>[.\d]+)'
    }

    def __init__(self):
        super(W3cExtendedFormat, self).__init__('w3c_extended', None, '%Y-%m-%d %H:%M:%S')

    def check_format(self, file):
        try:
            file.seek(0)
        except IOError:
            pass

        self.create_regex(file)

        # if we couldn't create a regex, this file does not follow the W3C extended log file format
        if not self.regex:
            try:
                file.seek(0)
            except IOError:
                pass

            return

        first_line = file.readline()

        try:
            file.seek(0)
        except IOError:
            pass

        return self.check_format_line(first_line)

    def create_regex(self, file):
        fields_line = None
        if config.options.w3c_fields:
            fields_line = config.options.w3c_fields

        # collect all header lines up until the Fields: line
        # if we're reading from stdin, we can't seek, so don't read any more than the Fields line
        header_lines = []
        while fields_line is None:
            line = file.readline().strip()

            if not line:
                continue

            if not line.startswith('#'):
                break

            if line.startswith(self.FIELDS_LINE_PREFIX):
                fields_line = line
            else:
                header_lines.append(line)

        if not fields_line:
            return

        # store the header lines for a later check for IIS
        self.header_lines = header_lines

        # Parse the 'Fields: ' line to create the regex to use
        full_regex = []

        expected_fields = type(self).fields.copy() # turn custom field mapping into field => regex mapping

        # if the --w3c-time-taken-millisecs option is used, make sure the time-taken field is interpreted as milliseconds
        if config.options.w3c_time_taken_in_millisecs:
            expected_fields['time-taken'] = r'(?P<generation_time_milli>[\d.]+)'

        for mapped_field_name, field_name in config.options.custom_w3c_fields.items():
            expected_fields[mapped_field_name] = expected_fields[field_name]
            del expected_fields[field_name]

        # add custom field regexes supplied through --w3c-field-regex option
        for field_name, field_regex in config.options.w3c_field_regexes.items():
            expected_fields[field_name] = field_regex

        # Skip the 'Fields: ' prefix.
        fields_line = fields_line[9:].strip()
        for field in re.split(r'\s+', fields_line):
            try:
                regex = expected_fields[field]
            except KeyError:
                regex = self.REGEX_UNKNOWN_FIELD
            full_regex.append(regex)
        full_regex = r'\s+'.join(full_regex)

        logging.debug("Based on 'Fields:' line, computed regex to be %s", full_regex)

        self.regex = re.compile(full_regex)

    def check_for_iis_option(self):
        if not config.options.w3c_time_taken_in_millisecs and self._is_time_taken_milli() and self._is_iis():
            logging.info("WARNING: IIS log file being parsed without --w3c-time-taken-milli option. IIS"
                         " stores millisecond values in the time-taken field. If your logfile does this, the aforementioned"
                         " option must be used in order to get accurate generation times.")

    def _is_iis(self):
        return len([line for line in self.header_lines if 'internet information services' in line.lower() or 'iis' in line.lower()]) > 0

    def _is_time_taken_milli(self):
        return 'generation_time_milli' not in self.regex.pattern

class IisFormat(W3cExtendedFormat):

    fields = W3cExtendedFormat.fields.copy()
    fields.update({
        'time-taken': r'(?P<generation_time_milli>[.\d]+)',
        'sc-win32-status': r'(?P<__win32_status>\S+)' # this group is useless for log importing, but capturing it
                                                     # will ensure we always select IIS for the format instead of
                                                     # W3C logs when detecting the format. This way there will be
                                                     # less accidental importing of IIS logs w/o --w3c-time-taken-milli.
    })

    def __init__(self):
        super(IisFormat, self).__init__()

        self.name = 'iis'

class IncapsulaW3CFormat(W3cExtendedFormat):

    # use custom unknown field regex to make resulting regex much simpler
    REGEX_UNKNOWN_FIELD = r'".*?"'

    fields = W3cExtendedFormat.fields.copy()
    # redefines all fields as they are always encapsulated with "
    fields.update({
        'cs-uri': r'"(?P<host>[^\/\s]+)(?P<path>\S+)"',
        'cs-uri-query': r'"(?P<query_string>\S*)"',
        'c-ip': r'"(?P<ip>[\w*.:-]*)"',
        'cs(User-Agent)': r'"(?P<user_agent>.*?)"',
        'cs(Referer)': r'"(?P<referrer>\S+)"',
        'sc-status': r'(?P<status>"\d*")',
        'cs-bytes': r'(?P<length>"\d*")',
    })

    def __init__(self):
        super(IncapsulaW3CFormat, self).__init__()

        self.name = 'incapsula_w3c'

    def get(self, key):
        value = super(IncapsulaW3CFormat, self).get(key)
        if key == 'status' or key == 'length':
            value = value.strip('"')
        if key == 'status' and value == '':
            value = '200'
        return value

class ShoutcastFormat(W3cExtendedFormat):

    fields = W3cExtendedFormat.fields.copy()
    fields.update({
        'c-status': r'(?P<status>\d+)',
        'x-duration': r'(?P<generation_time_secs>[.\d]+)'
    })

    def __init__(self):
        super(ShoutcastFormat, self).__init__()

        self.name = 'shoutcast'

    def get(self, key):
        if key == 'user_agent':
            user_agent = super(ShoutcastFormat, self).get(key)
            return urllib.parse.unquote(user_agent)
        else:
            return super(ShoutcastFormat, self).get(key)

class AmazonCloudFrontFormat(W3cExtendedFormat):

    fields = W3cExtendedFormat.fields.copy()
    fields.update({
        'x-event': r'(?P<event_action>\S+)',
        'x-sname': r'(?P<event_name>\S+)',
        'cs-uri-stem': r'(?:rtmp:/)?(?P<path>/\S*)',
        'c-user-agent': r'(?P<user_agent>".*?"|\S+)',

        # following are present to match cloudfront instead of W3C when we know it's cloudfront
        'x-edge-location': r'(?P<x_edge_location>".*?"|\S+)',
        'x-edge-result-type': r'(?P<x_edge_result_type>".*?"|\S+)',
        'x-edge-request-id': r'(?P<x_edge_request_id>".*?"|\S+)',
        'x-host-header': r'(?P<host>".*?"|\S+)'
    })

    def __init__(self):
        super(AmazonCloudFrontFormat, self).__init__()

        self.name = 'amazon_cloudfront'

    def get(self, key):
        if key == 'event_category' and 'event_category' not in self.matched:
            return 'cloudfront_rtmp'
        elif key == 'status' and 'status' not in self.matched:
            return '200'
        elif key == 'user_agent':
            user_agent = super(AmazonCloudFrontFormat, self).get(key)
            return urllib.parse.unquote(urllib.parse.unquote(user_agent))  # Value is double quoted!
        else:
            return super(AmazonCloudFrontFormat, self).get(key)

_HOST_PREFIX = r'(?P<host>[\w\-\.]*)(?::\d+)?\s+'

_COMMON_LOG_FORMAT = (
    r'(?P<ip>[\w*.:-]+)\s+\S+\s+(?P<userid>\S+)\s+\[(?P<date>.*?)\s+(?P<timezone>.*?)\]\s+'
    r'"(?P<method>\S+)\s+(?P<path>.*?)\s+\S+"\s+(?P<status>\d+)\s+(?P<length>\S+)'
)
_NCSA_EXTENDED_LOG_FORMAT = (_COMMON_LOG_FORMAT +
    r'\s+"(?P<referrer>.*?)"\s+"(?P<user_agent>.*?)"'
)


_S3_LOG_FORMAT = (
    r'\S+\s+(?P<host>\S+)\s+\[(?P<date>.*?)\s+(?P<timezone>.*?)\]\s+(?P<ip>[\w*.:-]+)\s+'
    r'(?P<userid>\S+)\s+\S+\s+\S+\s+\S+\s+"(?P<method>\S+)\s+(?P<path>.*?)\s+\S+"\s+(?P<status>\d+)\s+\S+\s+(?P<length>\S+)\s+'
    r'\S+\s+\S+\s+\S+\s+"(?P<referrer>.*?)"\s+"(?P<user_agent>.*?)"'
)
_ICECAST2_LOG_FORMAT = ( _NCSA_EXTENDED_LOG_FORMAT +
    r'\s+(?P<session_time>[0-9-]+)'
)
_ELB_LOG_FORMAT = (
    r'(?:\S+\s+)?(?P<date>[0-9-]+T[0-9:]+)\.\S+\s+\S+\s+(?P<ip>[\w*.:-]+):\d+\s+\S+:\d+\s+\S+\s+(?P<generation_time_secs>\S+)\s+\S+\s+'
    r'(?P<status>\d+)\s+\S+\s+\S+\s+(?P<length>\S+)\s+'
    r'"\S+\s+\w+:\/\/(?P<host>[\w\-\.]*):\d+(?P<path>\/\S*)\s+[^"]+"\s+"(?P<user_agent>[^"]+)"\s+\S+\s+\S+'
)

_OVH_FORMAT = (
    r'(?P<ip>\S+)\s+' + _HOST_PREFIX + r'(?P<userid>\S+)\s+\[(?P<date>.*?)\s+(?P<timezone>.*?)\]\s+'
    r'"\S+\s+(?P<path>.*?)\s+\S+"\s+(?P<status>\S+)\s+(?P<length>\S+)'
    r'\s+"(?P<referrer>.*?)"\s+"(?P<user_agent>.*?)"'
)

_HAPROXY_FORMAT = (
    r'.*:\ (?P<ip>[\w*.]+).*\[(?P<date>.*)\].*\ (?P<status>\b\d{3}\b)\ (?P<length>\d+)\ -.*\"(?P<method>\S+)\ (?P<path>\S+).*'
)

_GANDI_SIMPLE_HOSTING_FORMAT = (
    r'(?P<host>[0-9a-zA-Z-_.]+)\s+(?P<ip>[a-zA-Z0-9.]+)\s+\S+\s+(?P<userid>\S+)\s+\[(?P<date>.+?)\s+(?P<timezone>.+?)\]\s+\((?P<generation_time_secs>[0-9a-zA-Z\s]*)\)\s+"(?P<method>[A-Z]+)\s+(?P<path>\S+)\s+(\S+)"\s+(?P<status>[0-9]+)\s+(?P<length>\S+)\s+"(?P<referrer>\S+)"\s+"(?P<user_agent>[^"]+)"'
)

FORMATS = {
    'common': RegexFormat('common', _COMMON_LOG_FORMAT),
    'common_vhost': RegexFormat('common_vhost', _HOST_PREFIX + _COMMON_LOG_FORMAT),
    'ncsa_extended': RegexFormat('ncsa_extended', _NCSA_EXTENDED_LOG_FORMAT),
    'common_complete': RegexFormat('common_complete', _HOST_PREFIX + _NCSA_EXTENDED_LOG_FORMAT),
    'w3c_extended': W3cExtendedFormat(),
    'amazon_cloudfront': AmazonCloudFrontFormat(),
    'incapsula_w3c': IncapsulaW3CFormat(),
    'iis': IisFormat(),
    'shoutcast': ShoutcastFormat(),
    's3': RegexFormat('s3', _S3_LOG_FORMAT),
    'icecast2': RegexFormat('icecast2', _ICECAST2_LOG_FORMAT),
    'elb': RegexFormat('elb', _ELB_LOG_FORMAT, '%Y-%m-%dT%H:%M:%S'),
    'nginx_json': JsonFormat('nginx_json'),
    'ovh': RegexFormat('ovh', _OVH_FORMAT),
    'haproxy': RegexFormat('haproxy', _HAPROXY_FORMAT, '%d/%b/%Y:%H:%M:%S.%f'),
    'gandi': RegexFormat('gandi', _GANDI_SIMPLE_HOSTING_FORMAT, '%d/%b/%Y:%H:%M:%S')
}

##
## Code.
##

class StoreDictKeyPair(argparse.Action):
    def __call__(self, parser, namespace, values, option_string=None):
        my_dict = getattr(namespace, self.dest, None)
        if not my_dict:
            my_dict = {}
        for kv in values.split(","):
            k,v = kv.split("=")
            my_dict[k] = v
        setattr(namespace, self.dest, my_dict)

class Configuration:
    """
    Stores all the configuration options by reading sys.argv and parsing,
    if needed, the config.inc.php.

    It has 2 attributes: options and filenames.
    """

    class Error(Exception):
        pass

    def _create_parser(self):
        """
        Initialize and return the OptionParser instance.
        """
        parser = argparse.ArgumentParser(
            # usage='Usage: %prog [options] log_file [ log_file [...] ]',
            description="Import HTTP access logs to Piwik. "
                         "log_file is the path to a server access log file (uncompressed, .gz, .bz2, or specify - to read from stdin). "
                         " You may also import many log files at once (for example set log_file to *.log or *.log.gz)."
                         " By default, the script will try to produce clean reports and will exclude bots, static files, discard http error and redirects, etc. This is customizable, see below.",
            epilog="About Piwik Server Log Analytics: http://piwik.org/log-analytics/ "
                   "              Found a bug? Please create a ticket in http://dev.piwik.org/ "
                   "              Please send your suggestions or successful user story to hello@piwik.org "
        )

        parser.add_argument('file', type=str, nargs='+')

        # Basic auth user
        parser.add_argument(
            '--auth-user', dest='auth_user',
            help="Basic auth user",
        )
        # Basic auth password
        parser.add_argument(
            '--auth-password', dest='auth_password',
            help="Basic auth password",
        )
        parser.add_argument(
            '--debug', '-d', dest='debug', action='count', default=0,
            help="Enable debug output (specify multiple times for more verbose)",
        )
        parser.add_argument(
            '--debug-tracker', dest='debug_tracker', action='store_true', default=False,
            help="Appends &debug=1 to tracker requests and prints out the result so the tracker can be debugged. If "
            "using the log importer results in errors with the tracker or improperly recorded visits, this option can "
            "be used to find out what the tracker is doing wrong. To see debug tracker output, you must also set the "
            "[Tracker] debug_on_demand INI config to 1 in your Piwik's config.ini.php file."
        )
        parser.add_argument(
            '--debug-request-limit', dest='debug_request_limit', type=int, default=None,
            help="Debug option that will exit after N requests are parsed. Can be used w/ --debug-tracker to limit the "
            "output of a large log file."
        )
        parser.add_argument(
            '--url', dest='piwik_url', required=True,
            help="REQUIRED Your Piwik server URL, eg. https://example.com/piwik/ or https://analytics.example.net",
        )
        parser.add_argument(
            '--api-url', dest='piwik_api_url',
            help="This URL will be used to send API requests (use it if your tracker URL differs from UI/API url), "
            "eg. https://other-example.com/piwik/ or https://analytics-api.example.net",
        )
        parser.add_argument(
            '--tracker-endpoint-path', dest='piwik_tracker_endpoint_path', default='/piwik.php',
            help="The tracker endpoint path to use when tracking. Defaults to /piwik.php."
        )
        parser.add_argument(
            '--dry-run', dest='dry_run',
            action='store_true', default=False,
            help="Perform a trial run with no tracking data being inserted into Piwik",
        )
        parser.add_argument(
            '--show-progress', dest='show_progress',
            action='store_true', default=hasattr(sys.stdout, 'fileno') and os.isatty(sys.stdout.fileno()),
            help="Print a progress report X seconds (default: 1, use --show-progress-delay to override)"
        )
        parser.add_argument(
            '--show-progress-delay', dest='show_progress_delay',
            type=int, default=1,
            help="Change the default progress delay"
        )
        parser.add_argument(
            '--add-sites-new-hosts', dest='add_sites_new_hosts',
            action='store_true', default=False,
            help="When a hostname is found in the log file, but not matched to any website "
            "in Piwik, automatically create a new website in Piwik with this hostname to "
            "import the logs"
        )
        parser.add_argument(
            '--idsite', dest='site_id',
            help= ("When specified, "
                   "data in the specified log files will be tracked for this Piwik site ID."
                   " The script will not auto-detect the website based on the log line hostname (new websites will not be automatically created).")
        )
        parser.add_argument(
            '--idsite-fallback', dest='site_id_fallback',
            help="Default Piwik site ID to use if the hostname doesn't match any "
            "known Website's URL. New websites will not be automatically created. "
            "                         Used only if --add-sites-new-hosts or --idsite are not set",
        )
        default_config = os.path.abspath(
            os.path.join(os.path.dirname(__file__),
            '../../config/config.ini.php'),
        )
        parser.add_argument(
            '--config', dest='config_file', default=default_config,
            help=(
                "This is only used when --login and --password is not used. "
                "Piwik will read the configuration file (default: %(default)s) to "
                "fetch the Super User token_auth from the config file. "
            )
        )
        parser.add_argument(
            '--login', dest='login',
            help="You can manually specify the Piwik Super User login"
        )
        parser.add_argument(
            '--password', dest='password',
            help="You can manually specify the Piwik Super User password"
        )
        parser.add_argument(
            '--token-auth', dest='piwik_token_auth',
            help="Piwik user token_auth, the token_auth is found in Piwik > Settings > API. "
                 "You must use a token_auth that has at least 'admin' or 'super user' permission. "
                 "If you use a token_auth for a non admin user, your users' IP addresses will not be tracked properly. "
        )

        parser.add_argument(
            '--hostname', dest='hostnames', action='append', default=[],
            help="Accepted hostname (requests with other hostnames will be excluded). "
            " You may use the star character * "
            " Example: --hostname=*domain.com"
            " Can be specified multiple times"
        )
        parser.add_argument(
            '--exclude-path', dest='excluded_paths', action='append', default=[],
            help="Any URL path matching this exclude-path will not be imported in Piwik. "
            " You must use the star character *. "
            " Example: --exclude-path=*/admin/*"
            " Can be specified multiple times. "
        )
        parser.add_argument(
            '--exclude-path-from', dest='exclude_path_from',
            help="Each line from this file is a path to exclude. Each path must contain the character * to match a string. (see: --exclude-path)"
        )
        parser.add_argument(
            '--include-path', dest='included_paths', action='append', default=[],
            help="Paths to include. Can be specified multiple times. If not specified, all paths are included."
        )
        parser.add_argument(
            '--include-path-from', dest='include_path_from',
            help="Each line from this file is a path to include"
        )
        parser.add_argument(
            '--useragent-exclude', dest='excluded_useragents',
            action='append', default=[],
            help="User agents to exclude (in addition to the standard excluded "
            "user agents). Can be specified multiple times",
        )
        parser.add_argument(
            '--enable-static', dest='enable_static',
            action='store_true', default=False,
            help="Track static files (images, css, js, ico, ttf, etc.)"
        )
        parser.add_argument(
            '--enable-bots', dest='enable_bots',
            action='store_true', default=False,
            help="Track bots. All bot visits will have a Custom Variable set with name='Bot' and value='$Bot_user_agent_here$'"
        )
        parser.add_argument(
            '--enable-http-errors', dest='enable_http_errors',
            action='store_true', default=False,
            help="Track HTTP errors (status code 4xx or 5xx)"
        )
        parser.add_argument(
            '--enable-http-redirects', dest='enable_http_redirects',
            action='store_true', default=False,
            help="Track HTTP redirects (status code 3xx except 304)"
        )
        parser.add_argument(
            '--enable-reverse-dns', dest='reverse_dns',
            action='store_true', default=False,
            help="Enable reverse DNS, used to generate the 'Providers' report in Piwik. "
                 "Disabled by default, as it impacts performance"
        )
        parser.add_argument(
            '--strip-query-string', dest='strip_query_string',
            action='store_true', default=False,
            help="Strip the query string from the URL"
        )
        parser.add_argument(
            '--query-string-delimiter', dest='query_string_delimiter', default='?',
            help="The query string delimiter (default: %(default)s)"
        )
        parser.add_argument(
            '--log-format-name', dest='log_format_name', default=None,
            help=("Access log format to detect (supported are: %s). "
                  "When not specified, the log format will be autodetected by trying all supported log formats."
                  % ', '.join(sorted(FORMATS.keys())))
        )
        available_regex_groups = ['date', 'path', 'query_string', 'ip', 'user_agent', 'referrer', 'status',
                                  'length', 'host', 'userid', 'generation_time_milli', 'event_action',
                                  'event_name', 'timezone', 'session_time']
        parser.add_argument(
            '--log-format-regex', dest='log_format_regex', default=None,
            help="Regular expression used to parse log entries. Regexes must contain named groups for different log fields. "
                 "Recognized fields include: %s. For an example of a supported Regex, see the source code of this file. "
                 "Overrides --log-format-name." % (', '.join(available_regex_groups))
        )
        parser.add_argument(
            '--log-date-format', dest='log_date_format', default=None,
            help="Format string used to parse dates. You can specify any format that can also be specified to "
                 "the strptime python function."
        )
        parser.add_argument(
            '--log-hostname', dest='log_hostname', default=None,
            help="Force this hostname for a log format that doesn't include it. All hits "
            "will seem to come to this host"
        )
        parser.add_argument(
            '--skip', dest='skip', default=0, type=int,
            help="Skip the n first lines to start parsing/importing data at a given line for the specified log file",
        )
        parser.add_argument(
            '--recorders', dest='recorders', default=1, type=int,
            help="Number of simultaneous recorders (default: %(default)s). "
            "It should be set to the number of CPU cores in your server. "
            "You can also experiment with higher values which may increase performance until a certain point",
        )
        parser.add_argument(
            '--recorder-max-payload-size', dest='recorder_max_payload_size', default=200, type=int,
            help="Maximum number of log entries to record in one tracking request (default: %(default)s). "
        )
        parser.add_argument(
            '--replay-tracking', dest='replay_tracking',
            action='store_true', default=False,
<<<<<<< HEAD
            help="Replay requests to the Tracker found in custom logs (only piwik.php, ppms.php, js/ or js/tracker.php"
                 " requests expected, but it can be configured with --replay-tracking-expected-tracker-file option)."
        )
        parser.add_argument(
            '--replay-tracking-expected-tracker-file', dest='replay_tracking_expected_tracker_file', default=None,
            help="The expected suffix for tracking request paths. Only logs whose paths end with this will be imported."
                 " Defaults to 'piwik.php', 'ppms.php', 'js/' or 'js/tracker.php' so only requests to those files will"
                 " be imported."
=======
            help="Replay requests to the Tracker found in custom logs (only piwik.php, ppms.php, js/ or js/tracker.php requests expected)."
        )
        option_parser.add_option(
            '--replay-tracking-expected-tracker-file', dest='replay_tracking_expected_tracker_file',
            default=('piwik.php', 'ppms.php', '/js/', '/js/tracker.php'),
            help="The expected suffix for tracking request paths. Only logs whose paths end with this will be imported. Defaults "
            "to 'piwik.php', 'ppms.php', 'js/' or 'js/tracker.php' so only requests to those files will be imported."
>>>>>>> 06f76ace
        )
        parser.add_argument(
            '--output', dest='output',
            help="Redirect output (stdout and stderr) to the specified file"
        )
        parser.add_argument(
            '--encoding', dest='encoding', default='utf8',
            help="Log files encoding (default: %(default)s)"
        )
        parser.add_argument(
            '--disable-bulk-tracking', dest='use_bulk_tracking',
            default=True, action='store_false',
            help="Disables use of bulk tracking so recorders record one hit at a time."
        )
        parser.add_argument(
            '--debug-force-one-hit-every-Ns', dest='force_one_action_interval', default=False, type=float,
            help="Debug option that will force each recorder to record one hit every N secs."
        )
        parser.add_argument(
            '--force-lowercase-path', dest='force_lowercase_path', default=False, action='store_true',
            help="Make URL path lowercase so paths with the same letters but different cases are "
                 "treated the same."
        )
        parser.add_argument(
            '--enable-testmode', dest='enable_testmode', default=False, action='store_true',
            help="If set, it will try to get the token_auth from the piwik_tests directory"
        )
        parser.add_argument(
            '--download-extensions', dest='download_extensions', default=None,
            help="By default Piwik tracks as Downloads the most popular file extensions. If you set this parameter (format: pdf,doc,...) then files with an extension found in the list will be imported as Downloads, other file extensions downloads will be skipped."
        )
        parser.add_argument(
            '--add-download-extensions', dest='extra_download_extensions', default=None,
            help="Add extensions that should be treated as downloads. See --download-extensions for more info."
        )
        parser.add_argument(
            '--w3c-map-field', action=StoreDictKeyPair, metavar='KEY=VAL', default={}, dest="custom_w3c_fields",
            help="Map a custom log entry field in your W3C log to a default one. Use this option to load custom log "
                 "files that use the W3C extended log format such as those from the Advanced Logging W3C module. Used "
                 "as, eg, --w3c-map-field my-date=date. Recognized default fields include: %s\n\n"
                 "Formats that extend the W3C extended log format (like the cloudfront RTMP log format) may define more "
                 "fields that can be mapped."
                     % (', '.join(list(W3cExtendedFormat.fields.keys())))
        )
        parser.add_argument(
            '--w3c-time-taken-millisecs', action='store_true', default=False, dest='w3c_time_taken_in_millisecs',
            help="If set, interprets the time-taken W3C log field as a number of milliseconds. This must be set for importing"
                 " IIS logs."
        )
        parser.add_argument(
            '--w3c-fields', dest='w3c_fields', default=None,
            help="Specify the '#Fields:' line for a log file in the W3C Extended log file format. Use this option if "
                 "your log file doesn't contain the '#Fields:' line which is required for parsing. This option must be used "
                 "in conjunction with --log-format-name=w3c_extended.\n"
                 "Example: --w3c-fields='#Fields: date time c-ip ...'"
        )
        parser.add_argument(
            '--w3c-field-regex', action=StoreDictKeyPair, metavar='KEY=VAL', default={}, dest="w3c_field_regexes", type=str,
            help="Specify a regex for a field in your W3C extended log file. You can use this option to parse fields the "
                 "importer does not natively recognize and then use one of the --regex-group-to-XXX-cvar options to track "
                 "the field in a custom variable. For example, specifying --w3c-field-regex=sc-win32-status=(?P<win32_status>\\S+) "
                 "--regex-group-to-page-cvar=\"win32_status=Windows Status Code\" will track the sc-win32-status IIS field "
                 "in the 'Windows Status Code' custom variable. Regexes must contain a named group."
        )
        parser.add_argument(
            '--title-category-delimiter', dest='title_category_delimiter', default='/',
            help="If --enable-http-errors is used, errors are shown in the page titles report. If you have "
            "changed General.action_title_category_delimiter in your Piwik configuration, you need to set this "
            "option to the same value in order to get a pretty page titles report."
        )
        parser.add_argument(
            '--dump-log-regex', dest='dump_log_regex', action='store_true', default=False,
            help="Prints out the regex string used to parse log lines and exists. Can be useful for using formats "
                 "in newer versions of the script in older versions of the script. The output regex can be used with "
                 "the --log-format-regex option."
        )

        parser.add_argument(
            '--ignore-groups', dest='regex_groups_to_ignore', default=None,
            help="Comma separated list of regex groups to ignore when parsing log lines. Can be used to, for example, "
                 "disable normal user id tracking. See documentation for --log-format-regex for list of available "
                 "regex groups."
        )

        parser.add_argument(
            '--regex-group-to-visit-cvar', action=StoreDictKeyPair, metavar='KEY=VAL',dest='regex_group_to_visit_cvars_map', default={},
            help="Track an attribute through a custom variable with visit scope instead of through Piwik's normal "
                 "approach. For example, to track usernames as a custom variable instead of through the uid tracking "
                 "parameter, supply --regex-group-to-visit-cvar=\"userid=User Name\". This will track usernames in a "
                 "custom variable named 'User Name'. The list of available regex groups can be found in the documentation "
                 "for --log-format-regex (additional regex groups you may have defined "
                 "in --log-format-regex can also be used)."
        )
        parser.add_argument(
            '--regex-group-to-page-cvar', action=StoreDictKeyPair, metavar='KEY=VAL', dest='regex_group_to_page_cvars_map', default={},
            help="Track an attribute through a custom variable with page scope instead of through Piwik's normal "
                 "approach. For example, to track usernames as a custom variable instead of through the uid tracking "
                 "parameter, supply --regex-group-to-page-cvar=\"userid=User Name\". This will track usernames in a "
                 "custom variable named 'User Name'. The list of available regex groups can be found in the documentation "
                 "for --log-format-regex (additional regex groups you may have defined "
                 "in --log-format-regex can also be used)."
        )
        parser.add_argument(
            '--track-http-method', dest='track_http_method', default=False,
            help="Enables tracking of http method as custom page variable if method group is available in log format."
        )
        parser.add_argument(
            '--retry-max-attempts', dest='max_attempts', default=PIWIK_DEFAULT_MAX_ATTEMPTS, type=int,
            help="The maximum number of times to retry a failed tracking request."
        )
        parser.add_argument(
            '--retry-delay', dest='delay_after_failure', default=PIWIK_DEFAULT_DELAY_AFTER_FAILURE, type=int,
            help="The number of seconds to wait before retrying a failed tracking request."
        )
        parser.add_argument(
            '--request-timeout', dest='request_timeout', default=DEFAULT_SOCKET_TIMEOUT, type=int,
            help="The maximum number of seconds to wait before terminating an HTTP request to Piwik."
        )
        parser.add_argument(
            '--include-host', action='append', type=str,
            help="Only import logs from the specified host(s)."
        )
        parser.add_argument(
            '--exclude-host', action='append', type=str,
            help="Only import logs that are not from the specified host(s)."
        )
        parser.add_argument(
            '--exclude-older-than', type=self._valid_date, default=None,
            help="Ignore logs older than the specified date. Exclusive. Date format must be YYYY-MM-DD hh:mm:ss +/-0000. The timezone offset is required."
        )
        parser.add_argument(
            '--exclude-newer-than', type=self._valid_date, default=None,
            help="Ignore logs newer than the specified date. Exclusive. Date format must be YYYY-MM-DD hh:mm:ss +/-0000. The timezone offset is required."
        )
        parser.add_argument(
            '--add-to-date', dest='seconds_to_add_to_date', default=0, type=int,
            help="A number of seconds to add to each date value in the log file."
        )
        parser.add_argument(
            '--request-suffix', dest='request_suffix', default=None, type=str, help="Extra parameters to append to tracker and API requests."
        )
        parser.add_argument(
            '--accept-invalid-ssl-certificate',
            dest='accept_invalid_ssl_certificate', action='store_true',
            default=False,
            help="Do not verify the SSL / TLS certificate when contacting the Piwik server."
        )
        parser.add_argument(
            '--php-binary', dest='php_binary', type=str, default='php',
            help="Specify the PHP binary to use.",
        )
        return parser

    def _valid_date(self, value):
        try:
            (date_str, timezone) = value.rsplit(' ', 1)
        except:
            raise argparse.ArgumentTypeError("Invalid date value '%s'." % value)

        if not re.match('[-+][0-9]{4}', timezone):
            raise argparse.ArgumentTypeError("Invalid date value '%s': expected valid timzeone like +0100 or -1200, got '%s'" % (value, timezone))

        date = datetime.datetime.strptime(date_str, '%Y-%m-%d %H:%M:%S')
        date -= TimeHelper.timedelta_from_timezone(timezone)

        return date

    def _parse_args(self, option_parser, argv = None):
        """
        Parse the command line args and create self.options and self.filenames.
        """
        if not argv:
            argv = sys.argv[1:]

        self.options = option_parser.parse_args(argv)
        self.filenames = self.options.file

        if self.options.output:
            sys.stdout = sys.stderr = open(self.options.output, 'a')

        all_filenames = []
        for self.filename in self.filenames:
            if self.filename == '-':
                all_filenames.append(self.filename)
            else:
                all_filenames = all_filenames + sorted(glob.glob(self.filename))
        self.filenames = all_filenames

        # Configure logging before calling logging.{debug,info}.
        logging.basicConfig(
            format='%(asctime)s: [%(levelname)s] %(message)s',
            level=logging.DEBUG if self.options.debug >= 1 else logging.INFO,
        )

        self.options.excluded_useragents = set([s.lower() for s in self.options.excluded_useragents])

        if self.options.exclude_path_from:
            paths = [path.strip() for path in open(self.options.exclude_path_from).readlines()]
            self.options.excluded_paths.extend(path for path in paths if len(path) > 0)
        if self.options.excluded_paths:
            self.options.excluded_paths = set(self.options.excluded_paths)
            logging.debug('Excluded paths: %s', ' '.join(self.options.excluded_paths))

        if self.options.include_path_from:
            paths = [path.strip() for path in open(self.options.include_path_from).readlines()]
            self.options.included_paths.extend(path for path in paths if len(path) > 0)
        if self.options.included_paths:
            self.options.included_paths = set(self.options.included_paths)
            logging.debug('Included paths: %s', ' '.join(self.options.included_paths))

        if self.options.hostnames:
            logging.debug('Accepted hostnames: %s', ', '.join(self.options.hostnames))
        else:
            logging.debug('Accepted hostnames: all')

        if self.options.log_format_regex:
            self.format = RegexFormat('custom', self.options.log_format_regex, self.options.log_date_format)
        elif self.options.log_format_name:
            try:
                self.format = FORMATS[self.options.log_format_name]
            except KeyError:
                fatal_error('invalid log format: %s' % self.options.log_format_name)
        else:
            self.format = None

        if not hasattr(self.options, 'custom_w3c_fields'):
            self.options.custom_w3c_fields = {}
        elif self.format is not None:
            # validate custom field mappings
            for dummy_custom_name, default_name in self.options.custom_w3c_fields.items():
                if default_name not in type(format).fields:
                    fatal_error("custom W3C field mapping error: don't know how to parse and use the '%s' field" % default_name)
                    return

        if hasattr(self.options, 'w3c_field_regexes'):
            # make sure each custom w3c field regex has a named group
            for field_name, field_regex in self.options.w3c_field_regexes.items():
                if '(?P<' not in field_regex:
                    fatal_error("cannot find named group in custom w3c field regex '%s' for field '%s'" % (field_regex, field_name))
                    return


        if not (self.options.piwik_url.startswith('http://') or self.options.piwik_url.startswith('https://')):
            self.options.piwik_url = 'http://' + self.options.piwik_url
        logging.debug('Piwik Tracker API URL is: %s', self.options.piwik_url)

        if not self.options.piwik_api_url:
            self.options.piwik_api_url = self.options.piwik_url

        if not (self.options.piwik_api_url.startswith('http://') or self.options.piwik_api_url.startswith('https://')):
            self.options.piwik_api_url = 'http://' + self.options.piwik_api_url
        logging.debug('Piwik Analytics API URL is: %s', self.options.piwik_api_url)

        if self.options.recorders < 1:
            self.options.recorders = 1

        download_extensions = DOWNLOAD_EXTENSIONS
        if self.options.download_extensions:
            download_extensions = set(self.options.download_extensions.split(','))

        if self.options.extra_download_extensions:
            download_extensions.update(self.options.extra_download_extensions.split(','))
        self.options.download_extensions = download_extensions

        if self.options.regex_groups_to_ignore:
            self.options.regex_groups_to_ignore = set(self.options.regex_groups_to_ignore.split(','))

    def __init__(self, argv = None):
        self._parse_args(self._create_parser(), argv)

    def _get_token_auth(self):
        """
        If the token auth is not specified in the options, get it from Piwik.
        """
        # Get superuser login/password from the options.
        logging.debug('No token-auth specified')

        if self.options.login and self.options.password:
            piwik_login = self.options.login
            piwik_password = self.options.password

            logging.debug('Using credentials: (login = %s, using password = %s)', piwik_login, 'YES' if piwik_password else 'NO')
            try:
                api_result = piwik.call_api('UsersManager.createAppSpecificTokenAuth',
                    userLogin=piwik_login,
                    passwordConfirmation=piwik_password,
                    description='Log importer',
                    expireHours='48',
                    _token_auth='',
                    _url=self.options.piwik_api_url,
                )
            except urllib.error.URLError as e:
                fatal_error('error when fetching token_auth from the API: %s' % e)

            try:
                return api_result['value']
            except KeyError:
                # Happens when the credentials are invalid.
                message = api_result.get('message')
                fatal_error(
                    'error fetching authentication token token_auth%s' % (
                    ': %s' % message if message else '')
                )
        else:
            # Fallback to the given (or default) configuration file, then
            # get the token from the API.
            logging.debug(
                'No credentials specified, reading them from "%s"',
                self.options.config_file,
            )
            config_file = configparser.RawConfigParser(strict=False)
            success = len(config_file.read(self.options.config_file)) > 0
            if not success:
                fatal_error(
                    "the configuration file" + self.options.config_file + " could not be read. Please check permission. This file must be readable by the user running this script to get the authentication token"
                )

            updatetokenfile = os.path.abspath(
                os.path.join(self.options.config_file,
                    '../../misc/cron/updatetoken.php'),
            )

            phpBinary = config.options.php_binary

            # Special handling for windows (only if given php binary does not differ from default)
            is_windows = sys.platform.startswith('win')
            if phpBinary == 'php' and is_windows:
                try:
                    processWin = subprocess.Popen('where php.exe', stdout=subprocess.PIPE, stderr=subprocess.PIPE)
                    [stdout, stderr] = processWin.communicate()
                    if processWin.returncode == 0:
                        phpBinary = stdout.strip()
                    else:
                        fatal_error("We couldn't detect PHP. It might help to add your php.exe to the path or alternatively run the importer using the --login and --password option")
                except:
                    fatal_error("We couldn't detect PHP. You can run the importer using the --login and --password option to fix this issue")

            command = [phpBinary, updatetokenfile]
            if self.options.enable_testmode:
                command.append('--testmode')

            hostname = urllib.parse.urlparse( self.options.piwik_url ).hostname
            command.append('--piwik-domain=' + hostname )

            command = subprocess.list2cmdline(command)

#            logging.debug(command);

            process = subprocess.Popen(command, stdout=subprocess.PIPE, stderr=subprocess.PIPE, shell=True)
            [stdout, stderr] = process.communicate()
            stdout, stderr = stdout.decode(), stderr.decode()
            if process.returncode != 0:
                fatal_error("`" + command + "` failed with error: " + stderr + ".\nReponse code was: " + str(process.returncode) + ". You can alternatively run the importer using the --login and --password option")

            filename = stdout
            credentials = open(filename, 'r').readline()
            credentials = credentials.split('\t')
            return credentials[1]

    def get_resolver(self):
        if self.options.site_id:
            logging.debug('Resolver: static')
            return StaticResolver(self.options.site_id)
        else:
            logging.debug('Resolver: dynamic')
            return DynamicResolver()

    def init_token_auth(self):
        if not self.options.piwik_token_auth:
            try:
                self.options.piwik_token_auth = self._get_token_auth()
            except PiwikHttpBase.Error as e:
                fatal_error(e)
        logging.debug('Authentication token token_auth is: %s', self.options.piwik_token_auth)


class Statistics:
    """
    Store statistics about parsed logs and recorded entries.
    Can optionally print statistics on standard output every second.
    """

    class Counter:
        """
        Simple integers cannot be used by multithreaded programs. See:
        https://stackoverflow.com/questions/6320107/are-python-ints-thread-safe
        """
        def __init__(self):
            # itertools.count's implementation in C does not release the GIL and
            # therefore is thread-safe.
            self.counter = itertools.count(1)
            self.value = 0

        def increment(self):
            self.value = next(self.counter)

        def advance(self, n):
            for i in range(n):
                self.increment()

        def __str__(self):
            return str(int(self.value))

    def __init__(self):
        self.time_start = None
        self.time_stop = None

        self.piwik_sites = set()                # sites ID
        self.piwik_sites_created = []           # (hostname, site ID)
        self.piwik_sites_ignored = set()        # hostname

        self.count_lines_parsed = self.Counter()
        self.count_lines_recorded = self.Counter()

        # requests that the Piwik tracker considered invalid (or failed to track)
        self.invalid_lines = []

        # Do not match the regexp.
        self.count_lines_invalid = self.Counter()
        # Were filtered out.
        self.count_lines_filtered = self.Counter()
        # No site ID found by the resolver.
        self.count_lines_no_site = self.Counter()
        # Hostname filtered by config.options.hostnames
        self.count_lines_hostname_skipped = self.Counter()
        # Static files.
        self.count_lines_static = self.Counter()
        # Ignored user-agents.
        self.count_lines_skipped_user_agent = self.Counter()
        # Ignored HTTP errors.
        self.count_lines_skipped_http_errors = self.Counter()
        # Ignored HTTP redirects.
        self.count_lines_skipped_http_redirects = self.Counter()
        # Downloads
        self.count_lines_downloads = self.Counter()
        # Ignored downloads when --download-extensions is used
        self.count_lines_skipped_downloads = self.Counter()

        # Misc
        self.dates_recorded = set()
        self.monitor_stop = False

    def set_time_start(self):
        self.time_start = time.time()

    def set_time_stop(self):
        self.time_stop = time.time()

    def _compute_speed(self, value, start, end):
        delta_time = end - start
        if value == 0:
            return 0
        if delta_time == 0:
            return 'very high!'
        else:
            return value / delta_time

    def _round_value(self, value, base=100):
        return round(value * base) / base

    def _indent_text(self, lines, level=1):
        """
        Return an indented text. 'lines' can be a list of lines or a single
        line (as a string). One level of indentation is 4 spaces.
        """
        prefix = ' ' * (4 * level)
        if isinstance(lines, str):
            return prefix + lines
        else:
            return '\n'.join(
                prefix + line
                for line in lines
            )

    def print_summary(self):
        invalid_lines_summary = ''
        if self.invalid_lines:
            invalid_lines_summary = '''Invalid log lines
-----------------

The following lines were not tracked by Piwik, either due to a malformed tracker request or error in the tracker:

%s

''' % textwrap.fill(", ".join(self.invalid_lines), 80)

        print(('''
%(invalid_lines)sLogs import summary
-------------------

    %(count_lines_recorded)d requests imported successfully
    %(count_lines_downloads)d requests were downloads
    %(total_lines_ignored)d requests ignored:
        %(count_lines_skipped_http_errors)d HTTP errors
        %(count_lines_skipped_http_redirects)d HTTP redirects
        %(count_lines_invalid)d invalid log lines
        %(count_lines_filtered)d filtered log lines
        %(count_lines_no_site)d requests did not match any known site
        %(count_lines_hostname_skipped)d requests did not match any --hostname
        %(count_lines_skipped_user_agent)d requests done by bots, search engines...
        %(count_lines_static)d requests to static resources (css, js, images, ico, ttf...)
        %(count_lines_skipped_downloads)d requests to file downloads did not match any --download-extensions

Website import summary
----------------------

    %(count_lines_recorded)d requests imported to %(total_sites)d sites
        %(total_sites_existing)d sites already existed
        %(total_sites_created)d sites were created:
%(sites_created)s
    %(total_sites_ignored)d distinct hostnames did not match any existing site:
%(sites_ignored)s
%(sites_ignored_tips)s

Performance summary
-------------------

    Total time: %(total_time)d seconds
    Requests imported per second: %(speed_recording)s requests per second

Processing your log data
------------------------

    In order for your logs to be processed by Piwik, you may need to run the following command:
     ./console core:archive --force-all-websites --url='%(url)s'
''' % {

    'count_lines_recorded': self.count_lines_recorded.value,
    'count_lines_downloads': self.count_lines_downloads.value,
    'total_lines_ignored': sum([
            self.count_lines_invalid.value,
            self.count_lines_filtered.value,
            self.count_lines_skipped_user_agent.value,
            self.count_lines_skipped_http_errors.value,
            self.count_lines_skipped_http_redirects.value,
            self.count_lines_static.value,
            self.count_lines_skipped_downloads.value,
            self.count_lines_no_site.value,
            self.count_lines_hostname_skipped.value,
        ]),
    'count_lines_invalid': self.count_lines_invalid.value,
    'count_lines_filtered': self.count_lines_filtered.value,
    'count_lines_skipped_user_agent': self.count_lines_skipped_user_agent.value,
    'count_lines_skipped_http_errors': self.count_lines_skipped_http_errors.value,
    'count_lines_skipped_http_redirects': self.count_lines_skipped_http_redirects.value,
    'count_lines_static': self.count_lines_static.value,
    'count_lines_skipped_downloads': self.count_lines_skipped_downloads.value,
    'count_lines_no_site': self.count_lines_no_site.value,
    'count_lines_hostname_skipped': self.count_lines_hostname_skipped.value,
    'total_sites': len(self.piwik_sites),
    'total_sites_existing': len(self.piwik_sites - set(site_id for hostname, site_id in self.piwik_sites_created)),
    'total_sites_created': len(self.piwik_sites_created),
    'sites_created': self._indent_text(
            ['%s (ID: %d)' % (hostname, site_id) for hostname, site_id in self.piwik_sites_created],
            level=3,
        ),
    'total_sites_ignored': len(self.piwik_sites_ignored),
    'sites_ignored': self._indent_text(
            self.piwik_sites_ignored, level=3,
        ),
    'sites_ignored_tips': '''
        TIPs:
         - if one of these hosts is an alias host for one of the websites
           in Piwik, you can add this host as an "Alias URL" in Settings > Websites.
         - use --add-sites-new-hosts if you wish to automatically create
           one website for each of these hosts in Piwik rather than discarding
           these requests.
         - use --idsite-fallback to force all these log lines with a new hostname
           to be recorded in a specific idsite (for example for troubleshooting/visualizing the data)
         - use --idsite to force all lines in the specified log files
           to be all recorded in the specified idsite
         - or you can also manually create a new Website in Piwik with the URL set to this hostname
''' if self.piwik_sites_ignored else '',
    'total_time': self.time_stop - self.time_start,
    'speed_recording': self._round_value(self._compute_speed(
            self.count_lines_recorded.value,
            self.time_start, self.time_stop,
        )),
    'url': config.options.piwik_api_url,
    'invalid_lines': invalid_lines_summary
}))

    ##
    ## The monitor is a thread that prints a short summary each second.
    ##

    def _monitor(self):
        latest_total_recorded = 0
        while not self.monitor_stop:
            current_total = stats.count_lines_recorded.value
            time_elapsed = time.time() - self.time_start
            print(('%d lines parsed, %d lines recorded, %d records/sec (avg), %d records/sec (current)' % (
                stats.count_lines_parsed.value,
                current_total,
                current_total / time_elapsed if time_elapsed != 0 else 0,
                (current_total - latest_total_recorded) / config.options.show_progress_delay,
            )))
            latest_total_recorded = current_total
            time.sleep(config.options.show_progress_delay)

    def start_monitor(self):
        t = threading.Thread(target=self._monitor)
        t.daemon = True
        t.start()

    def stop_monitor(self):
        self.monitor_stop = True

class TimeHelper:

    @staticmethod
    def timedelta_from_timezone(timezone):
        timezone = int(timezone)
        sign = 1 if timezone >= 0 else -1
        n = abs(timezone)

        hours = int(n / 100) * sign
        minutes = n % 100 * sign

        return datetime.timedelta(hours=hours, minutes=minutes)

class UrlHelper:

    @staticmethod
    def convert_array_args(args):
        """
        Converts PHP deep query param arrays (eg, w/ names like hsr_ev[abc][0][]=value) into a nested list/dict
        structure that will convert correctly to JSON.
        """

        final_args = collections.OrderedDict()
        for key, value in args.items():
            indices = key.split('[')
            if '[' in key:
                # contains list of all indices, eg for abc[def][ghi][] = 123, indices would be ['abc', 'def', 'ghi', '']
                indices = [i.rstrip(']') for i in indices]

                # navigate the multidimensional array final_args, creating lists/dicts when needed, using indices
                element = final_args
                for i in range(0, len(indices) - 1):
                    idx = indices[i]

                    # if there's no next key, then this element is a list, otherwise a dict
                    element_type = list if not indices[i + 1] else dict
                    if idx not in element or not isinstance(element[idx], element_type):
                        element[idx] = element_type()

                    element = element[idx]

                # set the value in the final container we navigated to
                if not indices[-1]: # last indice is '[]'
                    element.append(value)
                else: # last indice has a key, eg, '[abc]'
                    element[indices[-1]] = value
            else:
                final_args[key] = value

        return UrlHelper._convert_dicts_to_arrays(final_args)

    @staticmethod
    def _convert_dicts_to_arrays(d):
        # convert dicts that have contiguous integer keys to arrays
        for key, value in d.items():
            if not isinstance(value, dict):
                continue

            if UrlHelper._has_contiguous_int_keys(value):
                d[key] = UrlHelper._convert_dict_to_array(value)
            else:
                d[key] = UrlHelper._convert_dicts_to_arrays(value)

        return d

    @staticmethod
    def _has_contiguous_int_keys(d):
        for i in range(0, len(d)):
            if str(i) not in d:
                return False
        return True

    @staticmethod
    def _convert_dict_to_array(d):
        result = []
        for i in range(0, len(d)):
            result.append(d[str(i)])
        return result

class PiwikHttpBase:
    class Error(Exception):

        def __init__(self, message, code = None):
            super(PiwikHttpBase.Error, self).__init__(message)

            self.code = code


class PiwikHttpUrllib(PiwikHttpBase):
    """
    Make requests to Piwik.
    """

    class RedirectHandlerWithLogging(urllib.request.HTTPRedirectHandler):
        """
        Special implementation of HTTPRedirectHandler that logs redirects in debug mode
        to help users debug system issues.
        """

        def redirect_request(self, req, fp, code, msg, hdrs, newurl):
            logging.debug("Request redirected (code: %s) to '%s'" % (code, newurl))

            return urllib.request.HTTPRedirectHandler.redirect_request(self, req, fp, code, msg, hdrs, newurl)

    def _call(self, path, args, headers=None, url=None, data=None):
        """
        Make a request to the Piwik site. It is up to the caller to format
        arguments, to embed authentication, etc.
        """
        if url is None:
            url = config.options.piwik_url
        headers = headers or {}

        if data is None:
            # If Content-Type isn't defined, PHP do not parse the request's body.
            headers['Content-type'] = 'application/x-www-form-urlencoded'
            data = urllib.parse.urlencode(args)
        elif not isinstance(data, str) and headers['Content-type'] == 'application/json':
            data = json.dumps(data)

<<<<<<< HEAD
            if args:
                path = path + '?' + urllib.parse.urlencode(args)

        if config.options.request_suffix:
            path = path + ('&' if '?' in path else '?') + config.options.request_suffix
=======
        if args:
            path = path + '?' + urllib.urlencode(args)
>>>>>>> 06f76ace

        headers['User-Agent'] = 'Piwik/LogImport'

        try:
            timeout = config.options.request_timeout
        except:
            timeout = None # the config global object may not be created at this point

<<<<<<< HEAD
        request = urllib.request.Request(url + path, data.encode("utf-8"), headers)
=======
        request = urllib2.Request(url + path, data, headers)
        logging.debug("Request url '%s'" % url)
        logging.debug("Request path '%s'" % path)
        logging.debug("Request query args '%s'" % args)
        logging.debug("Request headers '%s'" % headers)
        logging.debug("Request data '%s'" % data)
        logging.debug("Request to '%s'" % request.get_full_url())

>>>>>>> 06f76ace

        # Handle basic auth if auth_user set
        try:
            auth_user = config.options.auth_user
            auth_password = config.options.auth_password
        except:
            auth_user = None
            auth_password = None

        if auth_user is not None:
<<<<<<< HEAD
            base64string = base64.encodebytes('{}:{}'.format(auth_user, auth_password).encode()).decode().replace('\n', '')
            request.add_header("Authorization", "Basic %s" % base64string)

        # Use non-default SSL context if invalid certificates shall be
        # accepted.
        if config.options.accept_invalid_ssl_certificate and \
                sys.version_info >= (2, 7, 9):
            ssl_context = ssl.create_default_context()
            ssl_context.check_hostname = False
            ssl_context.verify_mode = ssl.CERT_NONE
            https_handler_args = {'context': ssl_context}
        else:
            https_handler_args = {}
        opener = urllib.request.build_opener(
            self.RedirectHandlerWithLogging(),
            urllib.request.HTTPSHandler(**https_handler_args))
=======
            base64string = base64.encodestring('%s:%s' % (auth_user, auth_password)).replace('\n', '')
            request.add_header("Authorization", "Basic %s" % base64string)

        opener = urllib2.build_opener(Piwik.RedirectHandlerWithLogging())
>>>>>>> 06f76ace
        response = opener.open(request, timeout = timeout)
        encoding = response.info().get_content_charset('utf-8')
        result = response.read()
        response.close()
        # Replaces characters that can't be decoded with binary representation (e.g. '\\x80abc')
        return result.decode(encoding, 'backslashreplace')

    def _call_api(self, method, **kwargs):
        """
        Make a request to the Piwik API taking care of authentication, body
        formatting, etc.
        """
        args = {
            'module' : 'API',
            'format' : 'json',
            'method' : method,
            'filter_limit' : '-1',
        }
        # token_auth, by default, is taken from config.
        token_auth = kwargs.pop('_token_auth', None)
        if token_auth is None:
            token_auth = config.options.piwik_token_auth
        if token_auth:
            args['token_auth'] = token_auth

        url = kwargs.pop('_url', None)
        if url is None:
            url = config.options.piwik_api_url


        if kwargs:
            args.update(kwargs)

        # Convert lists into appropriate format.
        # See: http://developer.piwik.org/api-reference/reporting-api#passing-an-array-of-data-as-a-parameter
        # Warning: we have to pass the parameters in order: foo[0], foo[1], foo[2]
        # and not foo[1], foo[0], foo[2] (it will break Piwik otherwise.)
        final_args = []
        for key, value in args.items():
            if isinstance(value, (list, tuple)):
                for index, obj in enumerate(value):
                    final_args.append(('%s[%d]' % (key, index), obj))
            else:
                final_args.append((key, value))


<<<<<<< HEAD
#        logging.debug('%s' % final_args)
#        logging.debug('%s' % url)

        res = self._call('/', final_args, url=url)
=======
        res = Piwik._call('/index.php', final_args, url=url)

>>>>>>> 06f76ace

        try:
            return json.loads(res)
        except ValueError:
            raise urllib.error.URLError('Piwik returned an invalid response: ' + res.decode("utf-8") )

    def _call_wrapper(self, func, expected_response, on_failure, *args, **kwargs):
        """
        Try to make requests to Piwik at most PIWIK_FAILURE_MAX_RETRY times.
        """
        errors = 0
        while True:
            try:
                response = func(*args, **kwargs)
                if expected_response is not None and response != expected_response:
                    if on_failure is not None:
                        error_message = on_failure(response, kwargs.get('data'))
                    else:
                        error_message = "didn't receive the expected response '%s'. Response was '%s' " % expected_response, response

                    raise urllib.error.URLError(error_message)
                return response
            except (urllib.error.URLError, http.client.HTTPException, ValueError, socket.timeout) as e:
                logging.info('Error when connecting to Piwik: %s', e)

                code = None
                if isinstance(e, urllib.error.HTTPError):
                    # See Python issue 13211.
                    message = 'HTTP Error %s %s' % (e.code, e.msg)
                    code = e.code
                elif isinstance(e, urllib.error.URLError):
                    message = e.reason
                else:
                    message = str(e)

                # decorate message w/ HTTP response, if it can be retrieved
                if hasattr(e, 'read'):
                    message = message + ", response: " + e.read().decode()

                try:
                    delay_after_failure = config.options.delay_after_failure
                    max_attempts = config.options.max_attempts
                except NameError:
                    delay_after_failure = PIWIK_DEFAULT_DELAY_AFTER_FAILURE
                    max_attempts = PIWIK_DEFAULT_MAX_ATTEMPTS

                errors += 1
                if errors == max_attempts:
                    logging.info("Max number of attempts reached, server is unreachable!")

                    raise PiwikHttpBase.Error(message, code)
                else:
                    logging.info("Retrying request, attempt number %d" % (errors + 1))

                    time.sleep(delay_after_failure)

    def call(self, path, args, expected_content=None, headers=None, data=None, on_failure=None):
        return self._call_wrapper(self._call, expected_content, on_failure, path, args, headers,
                                    data=data)

    def call_api(self, method, **kwargs):
        return self._call_wrapper(self._call_api, None, None, method, **kwargs)

##
## Resolvers.
##
## A resolver is a class that turns a hostname into a Piwik site ID.
##

class StaticResolver:
    """
    Always return the same site ID, specified in the configuration.
    """

    def __init__(self, site_id):
        self.site_id = site_id
        # Go get the main URL
<<<<<<< HEAD
        site = piwik.call_api(
            'SitesManager.getSiteFromId', idSite=self.site_id
        )
        # Added for older Piwik server support
        if isinstance(site, list):
            site = site[0]
=======
        try:
            # if casting to int throws error we assume that given idsite is an siteUuid
            int(self.site_id)
            site = piwik.call_api(
                'SitesManager.getSiteFromId', idSite=self.site_id
            )
        except ValueError:
            site = piwik.call_api(
                'SitesManager.getSiteFromUuid', siteUuid=self.site_id
            )

>>>>>>> 06f76ace
        if site.get('result') == 'error':
            fatal_error(
                "cannot get the main URL of this site: %s" % site.get('message')
            )
        self._main_url = site['main_url']
        self.site_id = site['idsite']

        stats.piwik_sites.add(self.site_id)

    def resolve(self, hit):
        return (self.site_id, self._main_url)

    def check_format(self, format):
        pass

class DynamicResolver:
    """
    Use Piwik API to determine the site ID.
    """

    _add_site_lock = threading.Lock()

    def __init__(self):
        self._cache = {}
        if config.options.replay_tracking:
            # get existing sites
            self._cache['sites'] = piwik.call_api('SitesManager.getAllSites')
            for f in self._cache['sites'].keys():
                # duplicate the rows but using site_uuid as key so cache is searchable by site_uuid
                self._cache['sites'][self._cache['sites'][f]['site_uuid']] = self._cache['sites'][f]

    def _get_site_id_from_hit_host(self, hit):
        return piwik.call_api(
            'SitesManager.getSitesIdFromSiteUrl',
            url=hit.host,
        )

    def _add_site(self, hit):
        main_url = 'http://' + hit.host
        DynamicResolver._add_site_lock.acquire()

        try:
            # After we obtain the lock, make sure the site hasn't already been created.
            res = self._get_site_id_from_hit_host(hit)
            if res:
                return res[0]['idsite']

            # The site doesn't exist.
            logging.debug('No Piwik site found for the hostname: %s', hit.host)
            if config.options.site_id_fallback is not None:
                logging.debug('Using default site for hostname: %s', hit.host)
                return config.options.site_id_fallback
            elif config.options.add_sites_new_hosts:
                if config.options.dry_run:
                    # Let's just return a fake ID.
                    return 0
                logging.debug('Creating a Piwik site for hostname %s', hit.host)
                result = piwik.call_api(
                    'SitesManager.addSite',
                    siteName=hit.host,
                    urls=[main_url],
                )
                if result.get('result') == 'error':
                    logging.error("Couldn't create a Piwik site for host %s: %s",
                        hit.host, result.get('message'),
                    )
                    return None
                else:
                    site_id = result['value']
                    stats.piwik_sites_created.append((hit.host, site_id))
                    return site_id
            else:
                # The site doesn't exist, we don't want to create new sites and
                # there's no default site ID. We thus have to ignore this hit.
                return None
        finally:
            DynamicResolver._add_site_lock.release()

    def _resolve(self, hit):
        res = self._get_site_id_from_hit_host(hit)
        if res:
            # The site already exists.
            site_id = res[0]['idsite']
        else:
            site_id = self._add_site(hit)
        if site_id is not None:
            stats.piwik_sites.add(site_id)
        return site_id

    def _resolve_when_replay_tracking(self, hit):
        """
        If parsed site ID found in the _cache['sites'] return site ID and main_url,
        otherwise return (None, None) tuple.
        """
        site_id = hit.args['idsite']
        if site_id in self._cache['sites']:
            stats.piwik_sites.add(site_id)
            return (site_id, self._cache['sites'][site_id]['main_url'])
        else:
            return (None, None)

    def _resolve_by_host(self, hit):
        """
        Returns the site ID and site URL for a hit based on the hostname.
        """
        try:
            site_id = self._cache[hit.host]
        except KeyError:
            logging.debug(
                'Site ID for hostname %s not in cache', hit.host
            )
            site_id = self._resolve(hit)
            logging.debug('Site ID for hostname %s: %s', hit.host, site_id)
            self._cache[hit.host] = site_id
        return (site_id, 'http://' + hit.host)

    def resolve(self, hit):
        """
        Return the site ID from the cache if found, otherwise call _resolve.
        If replay_tracking option is enabled, call _resolve_when_replay_tracking.
        """
        if config.options.replay_tracking:
            # We only consider requests with piwik.php, ppms.php, js/ or js/tracker.php which don't need host to be imported
            return self._resolve_when_replay_tracking(hit)
        else:
            # Workaround for empty Host bug issue #126
            if hit.host.strip() == '':
                hit.host = 'no-hostname-found-in-log'
            return self._resolve_by_host(hit)

    def check_format(self, format):
        if config.options.replay_tracking:
            pass
        elif format.regex is not None and 'host' not in format.regex.groupindex and not config.options.log_hostname:
            fatal_error(
                "the selected log format doesn't include the hostname: you must "
                "specify the Piwik site ID with the --idsite argument"
            )

class Recorder:
    """
    A Recorder fetches hits from the Queue and inserts them into Piwik using
    the API.
    """

    recorders = []

    def __init__(self):
        self.queue = queue.Queue(maxsize=2)

        # if bulk tracking disabled, make sure we can store hits outside of the Queue
        if not config.options.use_bulk_tracking:
            self.unrecorded_hits = []

    @classmethod
    def launch(cls, recorder_count):
        """
        Launch a bunch of Recorder objects in a separate thread.
        """
        for i in range(recorder_count):
            recorder = Recorder()
            cls.recorders.append(recorder)

            run = recorder._run_bulk if config.options.use_bulk_tracking else recorder._run_single
            t = threading.Thread(target=run)

            t.daemon = True
            t.start()
            logging.debug('Launched recorder')

    @classmethod
    def add_hits(cls, all_hits):
        """
        Add a set of hits to the recorders queue.
        """
        # Organize hits so that one client IP will always use the same queue.
        # We have to do this so visits from the same IP will be added in the right order.
        hits_by_client = [[] for r in cls.recorders]
        for hit in all_hits:
            hits_by_client[hit.get_visitor_id_hash() % len(cls.recorders)].append(hit)

        for i, recorder in enumerate(cls.recorders):
            recorder.queue.put(hits_by_client[i])

    @classmethod
    def wait_empty(cls):
        """
        Wait until all recorders have an empty queue.
        """
        for recorder in cls.recorders:
            recorder._wait_empty()

    def _run_bulk(self):
        while True:
            try:
                hits = self.queue.get()
            except:
                # TODO: we should log something here, however when this happens, logging.etc will throw
                return

            if len(hits) > 0:
                try:
                    self._record_hits(hits)
                except PiwikHttpBase.Error as e:
                    fatal_error(e, hits[0].filename, hits[0].lineno) # approximate location of error
            self.queue.task_done()

    def _run_single(self):
        while True:
            if config.options.force_one_action_interval != False:
                time.sleep(config.options.force_one_action_interval)

            self.unrecorded_hits = self.queue.get()
            for hit in self.unrecorded_hits:
                try:
                    self._record_hits([hit])
                except PiwikHttpBase.Error as e:
                    fatal_error(e, hit.filename, hit.lineno)
            self.queue.task_done()

    def _wait_empty(self):
        """
        Wait until the queue is empty.
        """
        while True:
            if self.queue.empty():
                # We still have to wait for the last queue item being processed
                # (queue.empty() returns True before queue.task_done() is
                # called).
                self.queue.join()
                return
            time.sleep(1)

    def date_to_piwik(self, date):
        date, time = date.isoformat(sep=' ').split()
        return '%s %s' % (date, time.replace('-', ':'))

    def _get_hit_args(self, hit):
        """
        Returns the args used in tracking a hit, without the token_auth.
        """
        site_id, main_url = resolver.resolve(hit)
        if site_id is None:
            # This hit doesn't match any known Piwik site.
            if config.options.replay_tracking:
                stats.piwik_sites_ignored.add('unrecognized site ID %s' % hit.args.get('idsite'))
            else:
                stats.piwik_sites_ignored.add(hit.host)
            stats.count_lines_no_site.increment()
            return

        stats.dates_recorded.add(hit.date.date())

        path = hit.path
        if hit.query_string and not config.options.strip_query_string:
            path += config.options.query_string_delimiter + hit.query_string

        # only prepend main url / host if it's a path
        url_prefix = self._get_host_with_protocol(hit.host, main_url) if hasattr(hit, 'host') else main_url
        url = (url_prefix if path.startswith('/') else '') + path[:1024]

        # handle custom variables before generating args dict
        if config.options.enable_bots:
            if hit.is_robot:
                hit.add_visit_custom_var("Bot", hit.user_agent)
            else:
                hit.add_visit_custom_var("Not-Bot", hit.user_agent)

        hit.add_page_custom_var("HTTP-code", hit.status)

        args = {
            'rec': '1',
            'apiv': '1',
            'url': url,
            'urlref': hit.referrer[:1024],
            'cip': hit.ip,
            'cdt': self.date_to_piwik(hit.date),
            'idsite': site_id,
            'queuedtracking': '0',
            'dp': '0' if config.options.reverse_dns else '1',
            'ua': hit.user_agent
        }

        if config.options.replay_tracking:
            # prevent request to be force recorded when option replay-tracking
            args['rec'] = '0'

        # idsite is already determined by resolver
        if 'idsite' in hit.args:
            del hit.args['idsite']

        args.update(hit.args)

        if hit.is_download:
            args['download'] = args['url']

        if config.options.enable_bots:
            args['bots'] = '1'

        if hit.is_error or hit.is_redirect:
<<<<<<< HEAD
            args['action_name'] = '%s%sURL = %s%s' % (
                hit.status,
                config.options.title_category_delimiter,
                urllib.parse.quote(args['url'], ''),
                ("%sFrom = %s" % (
                    config.options.title_category_delimiter,
                    urllib.parse.quote(args['urlref'], '')
                ) if args['urlref'] != ''  else '')
            )
=======
			args['action_name'] = '%s%sURL = %s%s' % (
				hit.status,
				config.options.title_category_delimiter,
				urllib.quote(args['url'], ''),
				("%sFrom = %s" % (
					config.options.title_category_delimiter,
					urllib.quote(args['urlref'], '')
				) if args['urlref'] != ''  else '')
			)
>>>>>>> 06f76ace

        if hit.generation_time_milli > 0:
            args['pf_srv'] = int(hit.generation_time_milli)

        if hit.event_category and hit.event_action:
            args['e_c'] = hit.event_category
            args['e_a'] = hit.event_action

            if hit.event_name:
                args['e_n'] = hit.event_name

        if hit.length:
            args['bw_bytes'] = hit.length

        # convert custom variable args to JSON
        if 'cvar' in args and not isinstance(args['cvar'], str):
            args['cvar'] = json.dumps(args['cvar'])

        if '_cvar' in args and not isinstance(args['_cvar'], str):
            args['_cvar'] = json.dumps(args['_cvar'])

        return UrlHelper.convert_array_args(args)

    def _get_host_with_protocol(self, host, main_url):
        if '://' not in host:
            parts = urllib.parse.urlparse(main_url)
            host = parts.scheme + '://' + host
        return host

    def _record_hits(self, hits):
        """
        Inserts several hits into Piwik.
        """
        if not config.options.dry_run:
            data = {
                'token_auth': config.options.piwik_token_auth,
                'requests': [self._get_hit_args(hit) for hit in hits]
            }
            try:
                args = {}

                if config.options.debug_tracker:
                    args['debug'] = '1'

                response = piwik.call(
                    config.options.piwik_tracker_endpoint_path, args=args,
                    expected_content=None,
                    headers={'Content-type': 'application/json'},
                    data=data,
                    on_failure=self._on_tracking_failure
                )

                if config.options.debug_tracker:
                    logging.debug('tracker response:\n%s' % response)

                # check for invalid requests
                try:
                    response = json.loads(response)
                except:
                    logging.info("bulk tracking returned invalid JSON")

                    # don't display the tracker response if we're debugging the tracker.
                    # debug tracker output will always break the normal JSON output.
                    if not config.options.debug_tracker:
                        logging.info("tracker response:\n%s" % response)

                    response = {}

                if ('invalid_indices' in response and isinstance(response['invalid_indices'], list) and
                    response['invalid_indices']):
                    invalid_count = len(response['invalid_indices'])

                    invalid_lines = [str(hits[index].lineno) for index in response['invalid_indices']]
                    invalid_lines_str = ", ".join(invalid_lines)

                    stats.invalid_lines.extend(invalid_lines)

                    logging.info("The Piwik tracker identified %s invalid requests on lines: %s" % (invalid_count, invalid_lines_str))
                elif 'invalid' in response and response['invalid'] > 0:
                    logging.info("The Piwik tracker identified %s invalid requests." % response['invalid'])
            except PiwikHttpBase.Error as e:
                # if the server returned 400 code, BulkTracking may not be enabled
                if e.code == 400:
                    fatal_error("Server returned status 400 (Bad Request).\nIs the BulkTracking plugin disabled?", hits[0].filename, hits[0].lineno)

                raise

        stats.count_lines_recorded.advance(len(hits))

    def _is_json(self, result):
        try:
            json.loads(result)
            return True
        except ValueError:
            return False

    def _on_tracking_failure(self, response, data):
        """
        Removes the successfully tracked hits from the request payload so
        they are not logged twice.
        """
        try:
            response = json.loads(response)
        except:
            # the response should be in JSON, but in case it can't be parsed just try another attempt
            logging.debug("cannot parse tracker response, should be valid JSON")
            return response

        # remove the successfully tracked hits from payload
        tracked = response['tracked']
        data['requests'] = data['requests'][tracked:]

        return response['message']

class Hit:
    """
    It's a simple container.
    """
    def __init__(self, **kwargs):
        for key, value in kwargs.items():
            setattr(self, key, value)
        super(Hit, self).__init__()

        if config.options.force_lowercase_path:
            self.full_path = self.full_path.lower()

    def get_visitor_id_hash(self):
        visitor_id = self.ip

        if config.options.replay_tracking:
            for param_name_to_use in ['uid', 'cid', '_id', 'cip']:
                if param_name_to_use in self.args:
                    visitor_id = self.args[param_name_to_use]
                    break

        return abs(hash(visitor_id))

    def add_page_custom_var(self, key, value):
        """
        Adds a page custom variable to this Hit.
        """
        self._add_custom_var(key, value, 'cvar')

    def add_visit_custom_var(self, key, value):
        """
        Adds a visit custom variable to this Hit.
        """
        self._add_custom_var(key, value, '_cvar')

    def _add_custom_var(self, key, value, api_arg_name):
        if api_arg_name not in self.args:
            self.args[api_arg_name] = {}

        if isinstance(self.args[api_arg_name], str):
            logging.debug("Ignoring custom %s variable addition [ %s = %s ], custom var already set to string." % (api_arg_name, key, value))
            return

        index = len(self.args[api_arg_name]) + 1
        self.args[api_arg_name][index] = [key, value]

class Parser:
    """
    The Parser parses the lines in a specified file and inserts them into
    a Queue.
    """

    def __init__(self):
        self.check_methods = [method for name, method
                              in inspect.getmembers(self, predicate=inspect.ismethod)
                              if name.startswith('check_')]

    ## All check_* methods are called for each hit and must return True if the
    ## hit can be imported, False otherwise.

    def check_hostname(self, hit):
        # Check against config.hostnames.
        if not hasattr(hit, 'host') or not config.options.hostnames:
            return True

        # Accept the hostname only if it matches one pattern in the list.
        result = any(
            fnmatch.fnmatch(hit.host, pattern)
            for pattern in config.options.hostnames
        )
        if not result:
            stats.count_lines_hostname_skipped.increment()
        return result

    def check_static(self, hit):
        filename = hit.path.split('/')[-1]

        if hit.extension in STATIC_EXTENSIONS or filename in STATIC_FILES:
            if config.options.enable_static:
                hit.is_download = True
                return True
            else:
                stats.count_lines_static.increment()
                return False
        return True

    def check_download(self, hit):
        if hit.extension in config.options.download_extensions:
            stats.count_lines_downloads.increment()
            hit.is_download = True
            return True
        # the file is not in the white-listed downloads
        # if it's a know download file, we shall skip it
        elif hit.extension in DOWNLOAD_EXTENSIONS:
            stats.count_lines_skipped_downloads.increment()
            return False
        return True

    def check_user_agent(self, hit):
        user_agent = hit.user_agent.lower()
        for s in itertools.chain(EXCLUDED_USER_AGENTS, config.options.excluded_useragents):
            if s in user_agent:
                if config.options.enable_bots:
                    hit.is_robot = True
                    return True
                else:
                    stats.count_lines_skipped_user_agent.increment()
                    return False
        return True

    def check_http_error(self, hit):
        if hit.status[0] in ('4', '5'):
            if config.options.replay_tracking:
                # process error logs for replay tracking, since we don't care if piwik error-ed the first time
                return True
            elif config.options.enable_http_errors:
                hit.is_error = True
                return True
            else:
                stats.count_lines_skipped_http_errors.increment()
                return False
        return True

    def check_http_redirect(self, hit):
        if hit.status[0] == '3' and hit.status != '304':
            if config.options.enable_http_redirects:
                hit.is_redirect = True
                return True
            else:
                stats.count_lines_skipped_http_redirects.increment()
                return False
        return True

    def check_path(self, hit):
        for excluded_path in config.options.excluded_paths:
            if fnmatch.fnmatch(hit.path, excluded_path):
                return False
        # By default, all paths are included.
        if config.options.included_paths:
           for included_path in config.options.included_paths:
               if fnmatch.fnmatch(hit.path, included_path):
                   return True
           return False
        return True

    @staticmethod
    def check_format(lineOrFile):
        format = False
        format_groups = 0
        for name, candidate_format in FORMATS.items():
            logging.debug("Check format %s", name)

            # skip auto detection for formats that can't be detected automatically
            if name == 'ovh':
                continue

            match = None
            try:
                if isinstance(lineOrFile, str):
                    match = candidate_format.check_format_line(lineOrFile)
                else:
                    match = candidate_format.check_format(lineOrFile)
            except Exception:
                logging.debug('Error in format checking: %s', traceback.format_exc())
                pass

            if match:
                logging.debug('Format %s matches', name)

                # compare format groups if this *BaseFormat has groups() method
                try:
                    # if there's more info in this match, use this format
                    match_groups = len(match.groups())

                    logging.debug('Format match contains %d groups' % match_groups)

                    if format_groups < match_groups:
                        format = candidate_format
                        format_groups = match_groups
                except AttributeError:
                    format = candidate_format

            else:
                logging.debug('Format %s does not match', name)

        # if the format is W3cExtendedFormat, check if the logs are from IIS and if so, issue a warning if the
        # --w3c-time-taken-milli option isn't set
        if isinstance(format, W3cExtendedFormat):
            format.check_for_iis_option()

        return format

    @staticmethod
    def detect_format(file):
        """
        Return the best matching format for this file, or None if none was found.
        """
        logging.debug('Detecting the log format')

        format = False

        # check the format using the file (for formats like the W3cExtendedFormat one)
        format = Parser.check_format(file)

        # check the format using the first N lines (to avoid irregular ones)
        lineno = 0
        limit = 100000
        while not format and lineno < limit:
            line = file.readline()
            if not line: # if at eof, don't keep looping
                break

            lineno = lineno + 1

            logging.debug("Detecting format against line %i" % lineno)
            format = Parser.check_format(line)

        try:
            file.seek(0)
        except IOError:
            pass

        if not format:
            fatal_error("cannot automatically determine the log format using the first %d lines of the log file. " % limit +
                        "\nMaybe try specifying the format with the --log-format-name command line argument." )
            return

        logging.debug('Format %s is the best match', format.name)
        return format

    def is_filtered(self, hit):
        host = None
        if hasattr(hit, 'host'):
            host = hit.host
        else:
            try:
                host = urllib.parse.urlparse(hit.path).hostname
            except:
                pass

        if host:
            if config.options.exclude_host and len(config.options.exclude_host) > 0 and host in config.options.exclude_host:
                return (True, 'host matched --exclude-host')

            if config.options.include_host and len(config.options.include_host) > 0 and host not in config.options.include_host:
                return (True, 'host did not match --include-host')

        if config.options.exclude_older_than and hit.date < config.options.exclude_older_than:
            return (True, 'date is older than --exclude-older-than')

        if config.options.exclude_newer_than and hit.date > config.options.exclude_newer_than:
            return (True, 'date is newer than --exclude-newer-than')

        return (False, None)

    def parse(self, filename):
        """
        Parse the specified filename and insert hits in the queue.
        """
        def invalid_line(line, reason):
            stats.count_lines_invalid.increment()
            if config.options.debug >= 2:
                logging.debug('Invalid line detected (%s): %s' % (reason, line))

        def filtered_line(line, reason):
            stats.count_lines_filtered.increment()
            if config.options.debug >= 2:
                logging.debug('Filtered line out (%s): %s' % (reason, line))

        if filename == '-':
            filename = '(stdin)'
            file = sys.stdin
        else:
            if not os.path.exists(filename):
                print("\n=====> Warning: File %s does not exist <=====" % filename, file=sys.stderr)
                return
            else:
                if filename.endswith('.bz2'):
                    open_func = bz2.open
                elif filename.endswith('.gz'):
                    open_func = gzip.open
                else:
                    open_func = open

                file = open_func(filename, mode='rt', encoding=config.options.encoding, errors="surrogateescape")

        if config.options.show_progress:
            print(('Parsing log %s...' % filename))

        if config.format:
            # The format was explicitly specified.
            format = config.format

            if isinstance(format, W3cExtendedFormat):
                format.create_regex(file)

                if format.regex is None:
                    return fatal_error(
                        "File is not in the correct format, is there a '#Fields:' line? "
                        "If not, use the --w3c-fields option."
                    )
        else:
            # If the file is empty, don't bother.
            data = file.read(100)
            if len(data.strip()) == 0:
                return
            try:
                file.seek(0)
            except IOError:
                pass

            format = self.detect_format(file)
            if format is None:
                return fatal_error(
                    'Cannot guess the logs format. Please give one using '
                    'either the --log-format-name or --log-format-regex option'
                )
        # Make sure the format is compatible with the resolver.
        resolver.check_format(format)

        if config.options.dump_log_regex:
            logging.info("Using format '%s'." % format.name)
            if format.regex:
                logging.info("Regex being used: %s" % format.regex.pattern)
            else:
                logging.info("Format %s does not use a regex to parse log lines." % format.name)
            logging.info("--dump-log-regex option used, aborting log import.")
            os._exit(0)

        valid_lines_count = 0

        hits = []
        lineno = -1
        while True:
            line = file.readline()
            if not line: break
            lineno = lineno + 1

            stats.count_lines_parsed.increment()
            if stats.count_lines_parsed.value <= config.options.skip:
                continue

            match = format.match(line)
            if not match:
                invalid_line(line, 'line did not match')
                continue

            valid_lines_count = valid_lines_count + 1
            if config.options.debug_request_limit and valid_lines_count >= config.options.debug_request_limit:
                if len(hits) > 0:
                    Recorder.add_hits(hits)
                logging.info("Exceeded limit specified in --debug-request-limit, exiting.")
                return

            hit = Hit(
                filename=filename,
                lineno=lineno,
                status=format.get('status'),
                full_path=format.get('path'),
                is_download=False,
                is_robot=False,
                is_error=False,
                is_redirect=False,
                args={},
            )

            if config.options.regex_group_to_page_cvars_map:
                self._add_custom_vars_from_regex_groups(hit, format, config.options.regex_group_to_page_cvars_map, True)

            if config.options.regex_group_to_visit_cvars_map:
                self._add_custom_vars_from_regex_groups(hit, format, config.options.regex_group_to_visit_cvars_map, False)

            if config.options.regex_groups_to_ignore:
                format.remove_ignored_groups(config.options.regex_groups_to_ignore)

            # Add http method page cvar
            try:
                httpmethod = format.get('method')
                if config.options.track_http_method and httpmethod != '-':
                    hit.add_page_custom_var('HTTP-method', httpmethod)
            except:
                pass

            try:
                hit.query_string = format.get('query_string')
                hit.path = hit.full_path
            except BaseFormatException:
                hit.path, _, hit.query_string = hit.full_path.partition(config.options.query_string_delimiter)

            # W3cExtendedFormat detaults to - when there is no query string, but we want empty string
            if hit.query_string == '-':
                hit.query_string = ''

            hit.extension = hit.path.rsplit('.')[-1].lower()

            try:
                hit.referrer = format.get('referrer')

                if hit.referrer.startswith('"'):
                    hit.referrer = hit.referrer[1:-1]
            except BaseFormatException:
                hit.referrer = ''
            if hit.referrer == '-':
                hit.referrer = ''

            try:
                hit.user_agent = format.get('user_agent')

                # in case a format parser included enclosing quotes, remove them so they are not
                # sent to Piwik
                if hit.user_agent.startswith('"'):
                    hit.user_agent = hit.user_agent[1:-1]
            except BaseFormatException:
                hit.user_agent = ''

            hit.ip = format.get('ip')
            try:
                hit.length = int(format.get('length'))
            except (ValueError, BaseFormatException):
                # Some lines or formats don't have a length (e.g. 304 redirects, W3C logs)
                hit.length = 0

            try:
                hit.generation_time_milli = float(format.get('generation_time_milli'))
            except (ValueError, BaseFormatException):
                try:
                    hit.generation_time_milli = float(format.get('generation_time_micro')) / 1000
                except (ValueError, BaseFormatException):
                    try:
                        hit.generation_time_milli = float(format.get('generation_time_secs')) * 1000
                    except (ValueError, BaseFormatException):
                        hit.generation_time_milli = 0

            if config.options.log_hostname:
                hit.host = config.options.log_hostname
            else:
                try:
                    hit.host = format.get('host').lower().strip('.')

                    if hit.host.startswith('"'):
                        hit.host = hit.host[1:-1]
                except BaseFormatException:
                    # Some formats have no host.
                    pass

            # Add userid
            try:
                hit.userid = None

                userid = format.get('userid')
                if userid != '-':
                    hit.args['uid'] = hit.userid = userid
            except:
                pass

            # add event info
            try:
                hit.event_category = hit.event_action = hit.event_name = None

                hit.event_category = format.get('event_category')
                hit.event_action = format.get('event_action')

                hit.event_name = format.get('event_name')
                if hit.event_name == '-':
                    hit.event_name = None
            except:
                pass

            # Check if the hit must be excluded.
            if not all((method(hit) for method in self.check_methods)):
                continue

            # Parse date.
            # We parse it after calling check_methods as it's quite CPU hungry, and
            # we want to avoid that cost for excluded hits.
            date_string = format.get('date')
            try:
                hit.date = datetime.datetime.strptime(date_string, format.date_format)
                hit.date += datetime.timedelta(seconds = config.options.seconds_to_add_to_date)
            except ValueError as e:
                invalid_line(line, 'invalid date or invalid format: %s' % str(e))
                continue

            # Parse timezone and subtract its value from the date
            try:
                timezone = format.get('timezone').replace(':', '')
                if timezone:
                    hit.date -= TimeHelper.timedelta_from_timezone(timezone)
            except BaseFormatException:
                pass
            except ValueError:
                invalid_line(line, 'invalid timezone')
                continue

            if config.options.replay_tracking:
<<<<<<< HEAD
                # we need a query string and we only consider requests with piwik.php
                if not hit.query_string or not self.is_hit_for_tracker(hit):
=======
                # we need a query string and we only consider requests with piwik.php, ppms.php, js/ or js/tracker.php
                if not hit.query_string or not hit.path.lower().endswith(config.options.replay_tracking_expected_tracker_file):
>>>>>>> 06f76ace
                    invalid_line(line, 'no query string, or ' + hit.path.lower() + ' does not end with piwik.php, ppms.php, js/ or js/tracker.php')
                    continue

                query_arguments = urllib.parse.parse_qs(hit.query_string)
                if not "idsite" in query_arguments:
                    invalid_line(line, 'missing idsite')
                    continue

                hit.args.update((k, v.pop()) for k, v in query_arguments.items())

                if config.options.seconds_to_add_to_date:
                    for param in ['_idts', '_viewts', '_ects', '_refts']:
                        if param in hit.args:
                            hit.args[param] = int(hit.args[param]) + config.options.seconds_to_add_to_date

            (is_filtered, reason) = self.is_filtered(hit)
            if is_filtered:
                filtered_line(line, reason)
                continue

            hits.append(hit)

            if len(hits) >= config.options.recorder_max_payload_size * len(Recorder.recorders):
                Recorder.add_hits(hits)
                hits = []

        # add last chunk of hits
        if len(hits) > 0:
            Recorder.add_hits(hits)

    def is_hit_for_tracker(self, hit):
        filesToCheck = ['piwik.php', 'ppms.php', '/js/', '/js/tracker.php']
        if config.options.replay_tracking_expected_tracker_file:
            filesToCheck = [config.options.replay_tracking_expected_tracker_file]

        lowerPath = hit.path.lower()
        for file in filesToCheck:
            if lowerPath.endswith(file):
                return True
        return False

    def _add_custom_vars_from_regex_groups(self, hit, format, groups, is_page_var):
        for group_name, custom_var_name in groups.items():
            if group_name in format.get_all():
                value = format.get(group_name)

                # don't track the '-' empty placeholder value
                if value == '-':
                    continue

                if is_page_var:
                    hit.add_page_custom_var(custom_var_name, value)
                else:
                    hit.add_visit_custom_var(custom_var_name, value)

def main():
    """
    Start the importing process.
    """
    stats.set_time_start()

    if config.options.show_progress:
        stats.start_monitor()

    recorders = Recorder.launch(config.options.recorders)

    try:
        for filename in config.filenames:
            parser.parse(filename)

        Recorder.wait_empty()
    except KeyboardInterrupt:
        pass

    stats.set_time_stop()

    if config.options.show_progress:
        stats.stop_monitor()

    stats.print_summary()

def fatal_error(error, filename=None, lineno=None):
    print('Fatal error: %s' % error, file=sys.stderr)
    if filename and lineno is not None:
        print((
            'You can restart the import of "%s" from the point it failed by '
            'specifying --skip=%d on the command line.\n' % (filename, lineno)
        ), file=sys.stderr)
    os._exit(1)

if __name__ == '__main__':
    try:
        config = Configuration()
        # The piwik object depends on the config object, so we have to create
        # it after creating the configuration.
        piwik = PiwikHttpUrllib()
        # The init_token_auth method may need the piwik option, so we must call
        # it after creating the piwik object.
        config.init_token_auth()
        stats = Statistics()
        resolver = config.get_resolver()
        parser = Parser()
        main()
        sys.exit(0)
    except KeyboardInterrupt:
        pass<|MERGE_RESOLUTION|>--- conflicted
+++ resolved
@@ -759,7 +759,6 @@
         parser.add_argument(
             '--replay-tracking', dest='replay_tracking',
             action='store_true', default=False,
-<<<<<<< HEAD
             help="Replay requests to the Tracker found in custom logs (only piwik.php, ppms.php, js/ or js/tracker.php"
                  " requests expected, but it can be configured with --replay-tracking-expected-tracker-file option)."
         )
@@ -768,15 +767,6 @@
             help="The expected suffix for tracking request paths. Only logs whose paths end with this will be imported."
                  " Defaults to 'piwik.php', 'ppms.php', 'js/' or 'js/tracker.php' so only requests to those files will"
                  " be imported."
-=======
-            help="Replay requests to the Tracker found in custom logs (only piwik.php, ppms.php, js/ or js/tracker.php requests expected)."
-        )
-        option_parser.add_option(
-            '--replay-tracking-expected-tracker-file', dest='replay_tracking_expected_tracker_file',
-            default=('piwik.php', 'ppms.php', '/js/', '/js/tracker.php'),
-            help="The expected suffix for tracking request paths. Only logs whose paths end with this will be imported. Defaults "
-            "to 'piwik.php', 'ppms.php', 'js/' or 'js/tracker.php' so only requests to those files will be imported."
->>>>>>> 06f76ace
         )
         parser.add_argument(
             '--output', dest='output',
@@ -1505,16 +1495,11 @@
         elif not isinstance(data, str) and headers['Content-type'] == 'application/json':
             data = json.dumps(data)
 
-<<<<<<< HEAD
-            if args:
-                path = path + '?' + urllib.parse.urlencode(args)
+        if args:
+            path = path + '?' + urllib.parse.urlencode(args)
 
         if config.options.request_suffix:
             path = path + ('&' if '?' in path else '?') + config.options.request_suffix
-=======
-        if args:
-            path = path + '?' + urllib.urlencode(args)
->>>>>>> 06f76ace
 
         headers['User-Agent'] = 'Piwik/LogImport'
 
@@ -1523,18 +1508,13 @@
         except:
             timeout = None # the config global object may not be created at this point
 
-<<<<<<< HEAD
         request = urllib.request.Request(url + path, data.encode("utf-8"), headers)
-=======
-        request = urllib2.Request(url + path, data, headers)
         logging.debug("Request url '%s'" % url)
         logging.debug("Request path '%s'" % path)
         logging.debug("Request query args '%s'" % args)
         logging.debug("Request headers '%s'" % headers)
         logging.debug("Request data '%s'" % data)
         logging.debug("Request to '%s'" % request.get_full_url())
-
->>>>>>> 06f76ace
 
         # Handle basic auth if auth_user set
         try:
@@ -1545,7 +1525,6 @@
             auth_password = None
 
         if auth_user is not None:
-<<<<<<< HEAD
             base64string = base64.encodebytes('{}:{}'.format(auth_user, auth_password).encode()).decode().replace('\n', '')
             request.add_header("Authorization", "Basic %s" % base64string)
 
@@ -1562,12 +1541,6 @@
         opener = urllib.request.build_opener(
             self.RedirectHandlerWithLogging(),
             urllib.request.HTTPSHandler(**https_handler_args))
-=======
-            base64string = base64.encodestring('%s:%s' % (auth_user, auth_password)).replace('\n', '')
-            request.add_header("Authorization", "Basic %s" % base64string)
-
-        opener = urllib2.build_opener(Piwik.RedirectHandlerWithLogging())
->>>>>>> 06f76ace
         response = opener.open(request, timeout = timeout)
         encoding = response.info().get_content_charset('utf-8')
         result = response.read()
@@ -1614,15 +1587,7 @@
                 final_args.append((key, value))
 
 
-<<<<<<< HEAD
-#        logging.debug('%s' % final_args)
-#        logging.debug('%s' % url)
-
-        res = self._call('/', final_args, url=url)
-=======
-        res = Piwik._call('/index.php', final_args, url=url)
-
->>>>>>> 06f76ace
+        res = self._call('/index.php', final_args, url=url)
 
         try:
             return json.loads(res)
@@ -1700,14 +1665,6 @@
     def __init__(self, site_id):
         self.site_id = site_id
         # Go get the main URL
-<<<<<<< HEAD
-        site = piwik.call_api(
-            'SitesManager.getSiteFromId', idSite=self.site_id
-        )
-        # Added for older Piwik server support
-        if isinstance(site, list):
-            site = site[0]
-=======
         try:
             # if casting to int throws error we assume that given idsite is an siteUuid
             int(self.site_id)
@@ -1719,7 +1676,10 @@
                 'SitesManager.getSiteFromUuid', siteUuid=self.site_id
             )
 
->>>>>>> 06f76ace
+        # Added for older Piwik server support
+        if isinstance(site, list):
+            site = site[0]
+
         if site.get('result') == 'error':
             fatal_error(
                 "cannot get the main URL of this site: %s" % site.get('message')
@@ -2020,7 +1980,6 @@
             args['bots'] = '1'
 
         if hit.is_error or hit.is_redirect:
-<<<<<<< HEAD
             args['action_name'] = '%s%sURL = %s%s' % (
                 hit.status,
                 config.options.title_category_delimiter,
@@ -2030,17 +1989,6 @@
                     urllib.parse.quote(args['urlref'], '')
                 ) if args['urlref'] != ''  else '')
             )
-=======
-			args['action_name'] = '%s%sURL = %s%s' % (
-				hit.status,
-				config.options.title_category_delimiter,
-				urllib.quote(args['url'], ''),
-				("%sFrom = %s" % (
-					config.options.title_category_delimiter,
-					urllib.quote(args['urlref'], '')
-				) if args['urlref'] != ''  else '')
-			)
->>>>>>> 06f76ace
 
         if hit.generation_time_milli > 0:
             args['pf_srv'] = int(hit.generation_time_milli)
@@ -2650,13 +2598,8 @@
                 continue
 
             if config.options.replay_tracking:
-<<<<<<< HEAD
-                # we need a query string and we only consider requests with piwik.php
+                # we need a query string and we only consider requests with piwik.php, ppms.php, js/ or js/tracker.php
                 if not hit.query_string or not self.is_hit_for_tracker(hit):
-=======
-                # we need a query string and we only consider requests with piwik.php, ppms.php, js/ or js/tracker.php
-                if not hit.query_string or not hit.path.lower().endswith(config.options.replay_tracking_expected_tracker_file):
->>>>>>> 06f76ace
                     invalid_line(line, 'no query string, or ' + hit.path.lower() + ' does not end with piwik.php, ppms.php, js/ or js/tracker.php')
                     continue
 
