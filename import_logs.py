--- conflicted
+++ resolved
@@ -395,11 +395,7 @@
             return '200'
         elif key == 'user_agent':
             user_agent = super(AmazonCloudFrontFormat, self).get(key)
-<<<<<<< HEAD
-            return urllib.parse.unquote(user_agent)
-=======
-            return urllib2.unquote(urllib2.unquote(user_agent))  # Value is double quoted!
->>>>>>> e8ca4599
+            return urllib.parse.unquote(urllib.parse.unquote(user_agent))  # Value is double quoted!
         else:
             return super(AmazonCloudFrontFormat, self).get(key)
 
