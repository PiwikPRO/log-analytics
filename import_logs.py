--- conflicted
+++ resolved
@@ -17,13 +17,8 @@
 import sys
 
 if sys.version_info[0] != 3:
-<<<<<<< HEAD
-    print('The log importer currently does not support Python 2 any more.')
+    print('The log importer does not support Python 2 anymore.')
     print('Please use Python 3.5+')
-=======
-    print('The log importer does not support Python 2 anymore.')
-    print('Please use Python 3.5, 3.6, 3.7 or 3.8')
->>>>>>> a26eb9bd
     sys.exit(1)
 
 import base64
