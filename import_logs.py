--- conflicted
+++ resolved
@@ -974,11 +974,7 @@
 
         if self.options.login and self.options.password:
             matomo_login = self.options.login
-<<<<<<< HEAD
             matomo_password = self.options.password
-=======
-            matomo_password = hashlib.md5(self.options.password.encode('utf-8')).hexdigest()
->>>>>>> 50def89f
 
             logging.debug('Using credentials: (login = %s, using password = %s)', matomo_login, 'YES' if matomo_password else 'NO')
             try:
