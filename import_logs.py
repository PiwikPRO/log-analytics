--- conflicted
+++ resolved
@@ -1402,13 +1402,8 @@
             url = config.options.piwik_url
         headers = headers or {}
 
-<<<<<<< HEAD
         if data and not isinstance(data, str) and headers['Content-type'] == 'application/json':
             data = json.dumps(data).encode("utf-8")
-=======
-        if data and not isinstance(data, basestring) and headers['Content-type'] == 'application/json':
-            data = json.dumps(data)
->>>>>>> ca58a4c4
 
         if args:
             path = path + '?' + urllib.parse.urlencode(args)
@@ -1752,13 +1747,8 @@
             self.unrecorded_hits = self.queue.get()
             for hit in self.unrecorded_hits:
                 try:
-<<<<<<< HEAD
-                    self._record_hits([hit])
+                    self._record_hits([hit], True)
                 except PiwikHttpBase.Error as e:
-=======
-                    self._record_hits([hit], True)
-                except Piwik.Error, e:
->>>>>>> ca58a4c4
                     fatal_error(e, hit.filename, hit.lineno)
             self.queue.task_done()
 
@@ -1885,31 +1875,12 @@
         Inserts several hits into Piwik.
         """
         if not config.options.dry_run:
-<<<<<<< HEAD
-            data = {
-                'requests': list(filter(lambda hit: hit is not None, [self._get_hit_args(hit) for hit in hits]))
-            }
-            if len(data['requests']) > 0:
-                try:
-                    args = {}
-
-                    if config.options.debug_tracker:
-                        args['debug'] = '1'
-
-                    response = piwik.call(
-                        config.options.piwik_tracker_endpoint_path, args=args,
-                        expected_content=None,
-                        headers={'Content-type': 'application/json'},
-                        data=data,
-                        on_failure=self._on_tracking_failure
-                    )
-=======
             if single:
                 assert len(hits) == 1
                 headers = None
                 data = None
                 args = dict(
-                    (k, v.encode(config.options.encoding) if isinstance(v, unicode) else v)
+                    (k, v.encode(config.options.encoding))
                     for (k, v) in self._get_hit_args(hits[0]).items()
                 )
                 if config.options.piwik_token_auth:
@@ -1927,21 +1898,17 @@
                     args['debug'] = '1'
 
                 response = piwik.call(
-                    '/piwik.php', args=args,
+                    config.options.piwik_tracker_endpoint_path, args=args,
                     expected_content=None,
                     headers=headers,
                     data=data,
                     on_failure=self._on_tracking_failure
                 )
->>>>>>> ca58a4c4
-
-                    if config.options.debug_tracker:
-                        logging.debug('tracker response:\n%s' % response)
-
-<<<<<<< HEAD
-=======
+
+                if config.options.debug_tracker:
+                    logging.debug('tracker response:\n%s' % response)
+
                 if not single:
->>>>>>> ca58a4c4
                     # check for invalid requests
                     try:
                         response = json.loads(response)
@@ -1956,7 +1923,7 @@
                         response = {}
 
                     if ('invalid_indices' in response and isinstance(response['invalid_indices'], list) and
-                        response['invalid_indices']):
+                            response['invalid_indices']):
                         invalid_count = len(response['invalid_indices'])
 
                         invalid_lines = [str(hits[index].lineno) for index in response['invalid_indices']]
@@ -1964,22 +1931,18 @@
 
                         stats.invalid_lines.extend(invalid_lines)
 
-                        logging.info("The Piwik tracker identified %s invalid requests on lines: %s" % (invalid_count, invalid_lines_str))
+                        logging.info("The Piwik tracker identified %s invalid requests on lines: %s" % (
+                        invalid_count, invalid_lines_str))
                     elif 'invalid' in response and response['invalid'] > 0:
                         logging.info("The Piwik tracker identified %s invalid requests." % response['invalid'])
-<<<<<<< HEAD
-                except PiwikHttpBase.Error as e:
-                    # if the server returned 400 code, BulkTracking may not be enabled
-                    if e.code == 400:
-                        fatal_error("Server returned status 400 (Bad Request).\nIs the BulkTracking plugin disabled?", hits[0].filename, hits[0].lineno)
-=======
-            except Piwik.Error, e:
+            except PiwikHttpBase.Error as e:
                 # if the server returned 400 code, BulkTracking may not be enabled
                 if e.code == 400:
-                    fatal_error("Server returned status 400 (Bad Request).\nIs the BulkTracking plugin disabled?", hits[0].filename, hits[0].lineno)
->>>>>>> ca58a4c4
-
-                    raise
+                    fatal_error(
+                        "Server returned status 400 (Bad Request).\nIs the BulkTracking plugin disabled?",
+                        hits[0].filename, hits[0].lineno)
+
+                raise
 
         stats.count_lines_recorded.advance(len(hits))
 
