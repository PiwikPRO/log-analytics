--- conflicted
+++ resolved
@@ -1,14 +1,8 @@
 # Trucker Server Log Analytics
 
-<<<<<<< HEAD
-This version is meant to be used with Piwik or PPMS-Piwik only (use [trucker](https://github.com/PiwikPRO/piwik-log-analytics/tree/trucker) branch when in need of replaying logs on the Trucker). 
-
-Import your server logs in Piwik with this powerful and easy to use tool.
-=======
 This version is meant to be used exclusively with Trucker (use [master](https://github.com/PiwikPRO/piwik-log-analytics/tree/trucker) branch when in need of replaying logs on Piwik or PPMS-Piwik). 
 
 Import your server logs in Trucker with this powerful and easy to use tool.
->>>>>>> ca58a4c4
 
 ## Requirements
 
