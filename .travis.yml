language: python

python:
<<<<<<< HEAD
  - "3.5"
  - "3.6"
  - "3.7"
  - "3.8"
=======
  - "2.7"
  # 3.0 is not supported
>>>>>>> 06f76ace

sudo: false

dist: bionic

script:
  - cd tests
  - ./run_tests.sh<|MERGE_RESOLUTION|>--- conflicted
+++ resolved
@@ -1,19 +1,12 @@
 language: python
 
 python:
-<<<<<<< HEAD
   - "3.5"
   - "3.6"
   - "3.7"
   - "3.8"
-=======
-  - "2.7"
-  # 3.0 is not supported
->>>>>>> 06f76ace
 
 sudo: false
-
-dist: bionic
 
 script:
   - cd tests
